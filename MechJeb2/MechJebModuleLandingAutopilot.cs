﻿using System;
using System.Collections.Generic;
using System.Linq;
using System.Text;
using UnityEngine;

namespace MuMech
{
    public class MechJebModuleLandingAutopilot : ComputerModule
    {

        //public interface:
        public void LandAtPositionTarget(object controller)
        {
            users.Add(controller);

            predictor.users.Add(this);
            vessel.RemoveAllManeuverNodes(); //for the benefit of the landing predictions module

            deployedGears = false;
            deorbitBurnTriggered = false;
            lowDeorbitEndConditionSet = false;
            planeChangeTriggered = false;

            if (orbit.PeA < 0) landStep = LandStep.COURSE_CORRECTIONS;
            else if (UseLowDeorbitStrategy()) landStep = LandStep.PLANE_CHANGE;
            else landStep = LandStep.DEORBIT_BURN;
        }

        public void LandUntargeted(object controller)
        {
            users.Add(controller);

            deployedGears = false;

            landStep = LandStep.UNTARGETED_DEORBIT;
        }

        public void StopLanding()
        {
            this.users.Clear();
        }

        [Persistent(pass = (int)(Pass.Local | Pass.Type | Pass.Global))]
        public EditableDouble touchdownSpeed = 0.5;

        public string status = "";

        //Internal state:
        enum LandStep
        {
            PLANE_CHANGE, LOW_DEORBIT_BURN, DEORBIT_BURN, COURSE_CORRECTIONS, COAST_TO_DECELERATION,
            DECELERATING, KILLING_HORIZONTAL_VELOCITY, FINAL_DESCENT, UNTARGETED_DEORBIT, OFF
        }
        LandStep landStep = LandStep.OFF;

        IDescentSpeedPolicy descentSpeedPolicy;

        bool planeChangeTriggered = false;
        double planeChangeDVLeft = 0;
        bool deorbitBurnTriggered = false;
        double lowDeorbitBurnMaxThrottle;
        bool lowDeorbitEndConditionSet = false;
        bool lowDeorbitEndOnLandingSiteNearer = false;
        bool deployedGears = false;

        [Persistent(pass = (int)(Pass.Local | Pass.Type | Pass.Global))]
        public bool deployGears = true;
        [Persistent(pass = (int)(Pass.Local | Pass.Type | Pass.Global))]
        public EditableInt limitGearsStage = 0;
        [Persistent(pass = (int)(Pass.Local | Pass.Type | Pass.Global))]
        public bool deployChutes = true;
        [Persistent(pass = (int)(Pass.Local | Pass.Type | Pass.Global))]
        public EditableInt limitChutesStage = 0;

        double lowDeorbitBurnTriggerFactor = 2;

        //Landing prediction data:
        MechJebModuleLandingPredictions predictor;
        ReentrySimulation.Result prediction;
        bool warpReady = false;
        bool PredictionReady //We shouldn't do any autopilot stuff until this is true
        {
            get
            {
                return (prediction != null) &&
                       (prediction.outcome == ReentrySimulation.Outcome.LANDED);
            }
        }
        double LandingAltitude //the altitude above sea level of the terrain at the landing site
        {
            get
            {
                if (PredictionReady) return mainBody.TerrainAltitude(prediction.endPosition.latitude, prediction.endPosition.longitude);
                else return 0;
            }
        }
        Vector3d LandingSite //the current position of the landing site
        {
            get
            {
                return mainBody.GetWorldSurfacePosition(prediction.endPosition.latitude,
                                                        prediction.endPosition.longitude, LandingAltitude);
            }
        }
        Vector3d RotatedLandingSite //the position where the landing site will be when we land at it
        {
            get { return prediction.WorldEndPosition(); }
        }

        public override void OnModuleEnabled()
        {
            core.attitude.users.Add(this);
            core.thrust.users.Add(this);
        }

        public override void OnModuleDisabled()
        {
            core.attitude.attitudeDeactivate();
            predictor.users.Remove(this);
            predictor.descentSpeedPolicy = null;
            core.thrust.ThrustOff();
            core.thrust.users.Remove(this);
            landStep = LandStep.OFF;
            status = "Off";
        }

        public override void Drive(FlightCtrlState s)
        {
            if (landStep == LandStep.OFF) return;

            descentSpeedPolicy = PickDescentSpeedPolicy();

            predictor.descentSpeedPolicy = PickDescentSpeedPolicy(); //create a separate IDescentSpeedPolicy object for the simulation
            predictor.endAltitudeASL = DecelerationEndAltitude();

            prediction = predictor.GetResult(); //grab a reference to the current result, in case a new one comes in while we're doing stuff

            if (!PredictionReady && landStep != LandStep.DEORBIT_BURN && landStep != LandStep.PLANE_CHANGE && landStep != LandStep.LOW_DEORBIT_BURN
                && landStep != LandStep.UNTARGETED_DEORBIT && landStep != LandStep.FINAL_DESCENT) return;

            switch (landStep)
            {
                case LandStep.UNTARGETED_DEORBIT:
                    DriveUntargetedDeorbit(s);
                    break;

                case LandStep.PLANE_CHANGE:
                    DrivePlaneChange(s);
                    break;

                case LandStep.LOW_DEORBIT_BURN:
                    DriveLowDeorbitBurn(s);
                    break;

                case LandStep.DEORBIT_BURN:
                    DriveDeorbitBurn(s);
                    break;

                case LandStep.COURSE_CORRECTIONS:
                    DriveCourseCorrections(s);
                    break;

                case LandStep.KILLING_HORIZONTAL_VELOCITY:
                    DriveKillHorizontalVelocity(s);
                    break;

                case LandStep.FINAL_DESCENT:
                    DriveUntargetedLanding(s);
                    break;

                default:
                    break;
            }

        }

        public override void OnFixedUpdate()
        {
            switch (landStep)
            {
                case LandStep.PLANE_CHANGE:
                    FixedUpdatePlaneChange();
                    break;

                case LandStep.LOW_DEORBIT_BURN:
                    FixedUpdateLowDeorbitBurn();
                    break;

                case LandStep.DEORBIT_BURN:
                    FixedUpdateDeorbitBurn();
                    break;

                case LandStep.COAST_TO_DECELERATION:
                    FixedUpdateCoastToDeceleration();
                    break;

                case LandStep.DECELERATING:
                    FixedUpdateDecelerationBurn();
                    break;

                default:
                    break;
            }
            DeployParachutes();
        }

        void DriveUntargetedDeorbit(FlightCtrlState s)
        {
            if (orbit.PeA < -0.1 * mainBody.Radius)
            {
                core.thrust.targetThrottle = 0;
                landStep = LandStep.FINAL_DESCENT;
                return;
            }

            core.attitude.attitudeTo(Vector3d.back, AttitudeReference.ORBIT_HORIZONTAL, this);
            if (core.attitude.attitudeAngleFromTarget() < 5) core.thrust.targetThrottle = 1;
            else core.thrust.targetThrottle = 0;

            status = "Doing deorbit burn.";
        }

        void FixedUpdatePlaneChange()
        {
            Vector3d targetRadialVector = mainBody.GetRelSurfacePosition(core.target.targetLatitude, core.target.targetLongitude, 0);
            Vector3d currentRadialVector = vesselState.CoM - mainBody.position;
            double angleToTarget = Vector3d.Angle(targetRadialVector, currentRadialVector);
            bool approaching = Vector3d.Dot(targetRadialVector - currentRadialVector, vesselState.velocityVesselOrbit) > 0;

            if (!planeChangeTriggered && approaching && (angleToTarget > 80) && (angleToTarget < 90))
            {
                if (!MuUtils.PhysicsRunning()) core.warp.MinimumWarp(true);
                planeChangeTriggered = true;
            }

            if (planeChangeTriggered)
            {
                Vector3d horizontalToTarget = ComputePlaneChange();
                Vector3d finalVelocity = Quaternion.FromToRotation(vesselState.horizontalOrbit, horizontalToTarget) * vesselState.velocityVesselOrbit;

                Vector3d deltaV = finalVelocity - vesselState.velocityVesselOrbit;
                //burn normal+ or normal- to avoid dropping the Pe:
                Vector3d burnDir = Vector3d.Exclude(vesselState.up, Vector3d.Exclude(vesselState.velocityVesselOrbit, deltaV));
                planeChangeDVLeft = Math.PI / 180 * Vector3d.Angle(finalVelocity, vesselState.velocityVesselOrbit) * vesselState.speedOrbitHorizontal;
                core.attitude.attitudeTo(burnDir, AttitudeReference.INERTIAL, this);
                if (planeChangeDVLeft < 0.1F)
                {
                    landStep = LandStep.LOW_DEORBIT_BURN;
                }

                status = "Executing low orbit plane change of about " + planeChangeDVLeft.ToString("F0") + " m/s";
            }
            else
            {
                if (core.node.autowarp) core.warp.WarpRegularAtRate((float)(orbit.period / 6));
                status = "Moving to low orbit plane change burn point";
            }
        }

        //Could make this an iterative procedure for improved accuracy
        Vector3d ComputePlaneChange()
        {
            Vector3d targetRadialVector = mainBody.GetRelSurfacePosition(core.target.targetLatitude, core.target.targetLongitude, 0);
            Vector3d currentRadialVector = vesselState.CoM - mainBody.position;
            double angleToTarget = Vector3d.Angle(targetRadialVector, currentRadialVector);
            //this calculation seems like it might be be working right:
            double timeToTarget = orbit.TimeOfTrueAnomaly(orbit.trueAnomaly + angleToTarget, vesselState.time) - vesselState.time;
            double planetRotationAngle = 360 * timeToTarget / mainBody.rotationPeriod;
            Quaternion planetRotation = Quaternion.AngleAxis((float)planetRotationAngle, mainBody.angularVelocity);
            Vector3d targetRadialVectorOnFlyover = planetRotation * targetRadialVector;
            Vector3d horizontalToTarget = Vector3d.Exclude(vesselState.up, targetRadialVectorOnFlyover - currentRadialVector).normalized;
            return horizontalToTarget;
        }

        void DrivePlaneChange(FlightCtrlState s)
        {
            if (planeChangeTriggered && core.attitude.attitudeAngleFromTarget() < 2)
            {
                core.thrust.targetThrottle = Mathf.Clamp01((float)(planeChangeDVLeft / (2 * vesselState.maxThrustAccel)));
            }
            else
            {
                core.thrust.targetThrottle = 0;
            }
        }

        void FixedUpdateLowDeorbitBurn()
        {
            //Decide when we will start the deorbit burn:
            double stoppingDistance = Math.Pow(vesselState.speedSurfaceHorizontal, 2) / (2 * vesselState.limitedMaxThrustAccel);
            double triggerDistance = lowDeorbitBurnTriggerFactor * stoppingDistance;
            double heightAboveTarget = vesselState.altitudeASL - DecelerationEndAltitude();
            if (triggerDistance < heightAboveTarget)
            {
                triggerDistance = heightAboveTarget;
            }

            //See if it's time to start the deorbit burn:
            double rangeToTarget = Vector3d.Exclude(vesselState.up, core.target.GetPositionTargetPosition() - vesselState.CoM).magnitude;

            if (!deorbitBurnTriggered && rangeToTarget < triggerDistance)
            {
                if (!MuUtils.PhysicsRunning()) core.warp.MinimumWarp(true);
                deorbitBurnTriggered = true;
            }

            if (deorbitBurnTriggered) status = "Executing low deorbit burn";
            else status = "Moving to low deorbit burn point";

            //Warp toward deorbit burn if it hasn't been triggerd yet:
            if (!deorbitBurnTriggered && core.node.autowarp && rangeToTarget > 2 * triggerDistance) core.warp.WarpRegularAtRate((float)(orbit.period / 6));
            if (rangeToTarget < triggerDistance && !MuUtils.PhysicsRunning()) core.warp.MinimumWarp();

            //By default, thrust straight back at max throttle
            Vector3d thrustDirection = -vesselState.velocityVesselSurfaceUnit;
            lowDeorbitBurnMaxThrottle = 1;

            //If we are burning, we watch the predicted landing site and switch to the braking
            //burn when the predicted landing site crosses the target. We also use the predictions
            //to steer the predicted landing site toward the target
            if (deorbitBurnTriggered && PredictionReady)
            {
                //angle slightly left or right to fix any cross-range error in the predicted landing site:
                Vector3d horizontalToLandingSite = Vector3d.Exclude(vesselState.up, LandingSite - vesselState.CoM).normalized;
                Vector3d horizontalToTarget = Vector3d.Exclude(vesselState.up, core.target.GetPositionTargetPosition() - vesselState.CoM).normalized;
                double angleGain = 4;
                Vector3d angleCorrection = angleGain * (horizontalToTarget - horizontalToLandingSite);
                if (angleCorrection.magnitude > 0.1) angleCorrection *= 0.1 / angleCorrection.magnitude;
                thrustDirection = (thrustDirection + angleCorrection).normalized;

                double rangeToLandingSite = Vector3d.Exclude(vesselState.up, LandingSite - vesselState.CoM).magnitude;
                double maxAllowedSpeed = MaxAllowedSpeed();

                if (!lowDeorbitEndConditionSet && Vector3d.Distance(LandingSite, vesselState.CoM) < mainBody.Radius + vesselState.altitudeASL)
                {
                    lowDeorbitEndOnLandingSiteNearer = rangeToLandingSite > rangeToTarget;
                    lowDeorbitEndConditionSet = true;
                }

                lowDeorbitBurnMaxThrottle = 1;

                if (orbit.PeA < 0)
                {
                    if (rangeToLandingSite > rangeToTarget)
                    {
                        if (lowDeorbitEndConditionSet && !lowDeorbitEndOnLandingSiteNearer)
                        {
                            landStep = LandStep.DECELERATING;
                            core.thrust.targetThrottle = 0;
                        }

                        double maxAllowedSpeedAfterDt = MaxAllowedSpeedAfterDt(vesselState.deltaT);
                        double speedAfterDt = vesselState.speedSurface + vesselState.deltaT * Vector3d.Dot(vesselState.gravityForce, vesselState.velocityVesselSurfaceUnit);
                        double throttleToMaintainLandingSite;
                        if (vesselState.speedSurface < maxAllowedSpeed) throttleToMaintainLandingSite = 0;
                        else throttleToMaintainLandingSite = (speedAfterDt - maxAllowedSpeedAfterDt) / (vesselState.deltaT * vesselState.maxThrustAccel);

                        lowDeorbitBurnMaxThrottle = throttleToMaintainLandingSite + 1 * (rangeToLandingSite / rangeToTarget - 1) + 0.2;
                    }
                    else
                    {
                        if (lowDeorbitEndConditionSet && lowDeorbitEndOnLandingSiteNearer)
                        {
                            landStep = LandStep.DECELERATING;
                            core.thrust.targetThrottle = 0;
                        }
                        else
                        {
                            lowDeorbitBurnMaxThrottle = 0;
                            status = "Deorbit burn complete: waiting for the right moment to start braking";
                        }
                    }
                }
            }

            core.attitude.attitudeTo(thrustDirection, AttitudeReference.INERTIAL, this);
        }

        void DriveLowDeorbitBurn(FlightCtrlState s)
        {
            if (deorbitBurnTriggered && core.attitude.attitudeAngleFromTarget() < 5)
            {
                core.thrust.targetThrottle = Mathf.Clamp01((float)lowDeorbitBurnMaxThrottle);
            }
            else
            {
                core.thrust.targetThrottle = 0;
            }
        }

        void FixedUpdateDeorbitBurn()
        {
            //if we don't want to deorbit but we're already on a reentry trajectory, we can't wait until the ideal point 
            //in the orbit to deorbt; we already have deorbited.
            if (part.vessel.orbit.ApA < part.vessel.mainBody.RealMaxAtmosphereAltitude())
            {
                landStep = LandStep.COURSE_CORRECTIONS;
                core.thrust.targetThrottle = 0;
                return;
            }

            //We aim for a trajectory that 
            // a) has the same vertical speed as our current trajectory
            // b) has a horizontal speed that will give it a periapsis of -10% of the body's radius
            // c) has a heading that points toward where the target will be at the end of free-fall, accounting for planetary rotation
            Vector3d horizontalDV = OrbitalManeuverCalculator.DeltaVToChangePeriapsis(orbit, vesselState.time, 0.9 * mainBody.Radius); //Imagine we are going to deorbit now. Find the burn that would lower our periapsis to -10% of the planet's radius
            Orbit forwardDeorbitTrajectory = orbit.PerturbedOrbit(vesselState.time, horizontalDV);                                     //Compute the orbit that would put us on
            double freefallTime = forwardDeorbitTrajectory.NextTimeOfRadius(vesselState.time, mainBody.Radius) - vesselState.time;     //Find how long that orbit would take to impact the ground
            double planetRotationDuringFreefall = 360 * freefallTime / mainBody.rotationPeriod;                                        //Find how many degrees the planet will rotate during that time
            Vector3d currentTargetRadialVector = mainBody.GetRelSurfacePosition(core.target.targetLatitude, core.target.targetLongitude, 0); //Find the current vector from the planet center to the target landing site
            Quaternion freefallPlanetRotation = Quaternion.AngleAxis((float)planetRotationDuringFreefall, mainBody.angularVelocity);   //Construct a quaternion representing the rotation of the planet found above
            Vector3d freefallEndTargetRadialVector = freefallPlanetRotation * currentTargetRadialVector;                               //Use this quaternion to find what the vector from the planet center to the target will be when we hit the ground
            Vector3d freefallEndTargetPosition = mainBody.position + freefallEndTargetRadialVector;                                    //Then find the actual position of the target at that time
            Vector3d freefallEndHorizontalToTarget = Vector3d.Exclude(vesselState.up, freefallEndTargetPosition - vesselState.CoM).normalized; //Find a horizontal unit vector that points toward where the target will be when we hit the ground
            Vector3d currentHorizontalVelocity = Vector3d.Exclude(vesselState.up, vesselState.velocityVesselOrbit); //Find our current horizontal velocity
            double finalHorizontalSpeed = (currentHorizontalVelocity + horizontalDV).magnitude;                     //Find the desired horizontal speed after the deorbit burn
            Vector3d finalHorizontalVelocity = finalHorizontalSpeed * freefallEndHorizontalToTarget;                //Combine the desired speed and direction to get the desired velocity after the deorbi burn

            //Compute the angle between the location of the target at the end of freefall and the normal to our orbit:
            Vector3d currentRadialVector = vesselState.CoM - part.vessel.mainBody.position;
            double targetAngleToOrbitNormal = Vector3d.Angle(orbit.SwappedOrbitNormal(), freefallEndTargetRadialVector);
            targetAngleToOrbitNormal = Math.Min(targetAngleToOrbitNormal, 180 - targetAngleToOrbitNormal);

            double targetAheadAngle = Vector3d.Angle(currentRadialVector, freefallEndTargetRadialVector); //How far ahead the target is, in degrees
            double planeChangeAngle = Vector3d.Angle(currentHorizontalVelocity, freefallEndHorizontalToTarget); //The plane change required to get onto the deorbit trajectory, in degrees

            //If the target is basically almost normal to our orbit, it doesn't matter when we deorbit; might as well do it now
            //Otherwise, wait until the target is ahead
            if (targetAngleToOrbitNormal < 10
                || (targetAheadAngle < 90 && targetAheadAngle > 60 && planeChangeAngle < 90))
            {
                deorbitBurnTriggered = true;
            }

            if (deorbitBurnTriggered)
            {
            	if (!MuUtils.PhysicsRunning()) { core.warp.MinimumWarp(); } //get out of warp

                Vector3d deltaV = finalHorizontalVelocity - currentHorizontalVelocity;
                core.attitude.attitudeTo(deltaV.normalized, AttitudeReference.INERTIAL, this);

                if (deltaV.magnitude < 2.0) landStep = LandStep.COURSE_CORRECTIONS;

                status = "Doing high deorbit burn";
            }
            else
            {
                core.attitude.attitudeTo(Vector3d.back, AttitudeReference.ORBIT, this);
                if (core.node.autowarp) core.warp.WarpRegularAtRate((float)(orbit.period / 10));

                status = "Moving to high deorbit burn point";
            }
        }

        void DriveDeorbitBurn(FlightCtrlState s)
        {
            if (deorbitBurnTriggered && core.attitude.attitudeAngleFromTarget() < 5) core.thrust.targetThrottle = 1.0F;
            else core.thrust.targetThrottle = 0;
        }

        //Estimate the delta-V of the correction burn that would be required to put us on
        //course for the target
        public Vector3d ComputeCourseCorrection(bool allowPrograde)
        {
            //actualLandingPosition is the predicted actual landing position
            Vector3d actualLandingPosition = RotatedLandingSite - mainBody.position;

            //orbitLandingPosition is the point where our current orbit intersects the planet
            double endRadius = mainBody.Radius + DecelerationEndAltitude() - 100;
            Vector3d orbitLandingPosition = orbit.SwappedRelativePositionAtUT(orbit.NextTimeOfRadius(vesselState.time, endRadius));

            //convertOrbitToActual is a rotation that rotates orbitLandingPosition on actualLandingPosition
            Quaternion convertOrbitToActual = Quaternion.FromToRotation(orbitLandingPosition, actualLandingPosition);

            //Consider the effect small changes in the velocity in each of these three directions
            Vector3d[] perturbationDirections = { vesselState.velocityVesselSurfaceUnit, vesselState.radialPlusSurface, vesselState.normalPlusSurface };

            //Compute the effect burns in these directions would
            //have on the landing position, where we approximate the landing position as the place
            //the perturbed orbit would intersect the planet.
            Vector3d[] deltas = new Vector3d[3];
            for (int i = 0; i < 3; i++)
            {
                double perturbationDeltaV = 1; //warning: hard experience shows that setting this too low leads to bewildering bugs due to finite precision of Orbit functions
                Orbit perturbedOrbit = orbit.PerturbedOrbit(vesselState.time, perturbationDeltaV * perturbationDirections[i]); //compute the perturbed orbit
                double perturbedLandingTime;
                if (perturbedOrbit.PeR < endRadius) perturbedLandingTime = perturbedOrbit.NextTimeOfRadius(vesselState.time, endRadius);
                else perturbedLandingTime = perturbedOrbit.NextPeriapsisTime(vesselState.time);
                Vector3d perturbedLandingPosition = perturbedOrbit.SwappedRelativePositionAtUT(perturbedLandingTime); //find where it hits the planet
                Vector3d landingDelta = perturbedLandingPosition - orbitLandingPosition; //find the difference between that and the original orbit's intersection point
                landingDelta = convertOrbitToActual * landingDelta; //rotate that difference vector so that we can now think of it as starting at the actual landing position
                landingDelta = Vector3d.Exclude(actualLandingPosition, landingDelta); //project the difference vector onto the plane tangent to the actual landing position
                deltas[i] = landingDelta / perturbationDeltaV; //normalize by the delta-V considered, so that deltas now has units of meters per (meter/second) [i.e., seconds]
            }

            //Now deltas stores the predicted offsets in landing position produced by each of the three perturbations. 
            //We now figure out the offset we actually want

            //First we compute the target landing position. We have to convert the latitude and longitude of the target
            //into a position. We can't just get the current position of those coordinates, because the planet will
            //rotate during the descent, so we have to account for that.
            Vector3d desiredLandingPosition = mainBody.GetRelSurfacePosition(core.target.targetLatitude, core.target.targetLongitude, 0);
            float bodyRotationAngleDuringDescent = (float)(360 * (prediction.endUT - vesselState.time) / mainBody.rotationPeriod);
            Quaternion bodyRotationDuringFall = Quaternion.AngleAxis(bodyRotationAngleDuringDescent, mainBody.angularVelocity.normalized);
            desiredLandingPosition = bodyRotationDuringFall * desiredLandingPosition;

            Vector3d desiredDelta = desiredLandingPosition - actualLandingPosition;
            desiredDelta = Vector3d.Exclude(actualLandingPosition, desiredDelta);

            //Now desiredDelta gives the desired change in our actual landing position (projected onto a plane
            //tangent to the actual landing position).

            Vector3d downrangeDirection;
            Vector3d downrangeDelta;
            if (allowPrograde)
            {
                //Construct the linear combination of the prograde and radial+ perturbations 
                //that produces the largest effect on the landing position. The Math.Sign is to
                //detect and handle the case where radial+ burns actually bring the landing sign closer
                //(e.g. when we are traveling close to straight up)
                downrangeDirection = (deltas[0].magnitude * perturbationDirections[0]
                    + Math.Sign(Vector3d.Dot(deltas[0], deltas[1])) * deltas[1].magnitude * perturbationDirections[1]).normalized;

                downrangeDelta = Vector3d.Dot(downrangeDirection, perturbationDirections[0]) * deltas[0]
                                 + Vector3d.Dot(downrangeDirection, perturbationDirections[1]) * deltas[1];
            }
            else
            {
                //If we aren't allowed to burn prograde, downrange component of the landing
                //position has to be controlled by radial+/- burns:
                downrangeDirection = perturbationDirections[1];
                downrangeDelta = deltas[1];
            }

            //Now solve a 2x2 system of linear equations to determine the linear combination
            //of perturbationDirection01 and normal+ that will give the desired offset in the
            //predicted landing position.
            Matrix2x2 A = new Matrix2x2(
                downrangeDelta.sqrMagnitude, Vector3d.Dot(downrangeDelta, deltas[2]),
                Vector3d.Dot(downrangeDelta, deltas[2]), deltas[2].sqrMagnitude
            );

            Vector2d b = new Vector2d(Vector3d.Dot(desiredDelta, downrangeDelta), Vector3d.Dot(desiredDelta, deltas[2]));

            Vector2d coeffs = A.inverse() * b;

            Vector3d courseCorrection = coeffs.x * downrangeDirection + coeffs.y * perturbationDirections[2];

            return courseCorrection;
        }

        void DriveCourseCorrections(FlightCtrlState s)
        {
<<<<<<< HEAD
            // If the atomospheric drag is too large them we will be unlikely to be able to control our attitude. Move the the parachute control step
            if (mainBody.DragAccel(vesselState.CoM, vesselState.velocityVesselOrbit, vesselState.massDrag / vesselState.mass).magnitude > 1)
            {
                if (ParachutesDeployable())
                {
                    ControlParachutes();
                }
            }

=======
>>>>>>> 29bb301b
            double currentError = Vector3d.Distance(core.target.GetPositionTargetPosition(), LandingSite);

            if (currentError < 150)
            {
                core.thrust.targetThrottle = 0;
                landStep = LandStep.COAST_TO_DECELERATION;
                return;
            }

            Vector3d deltaV = ComputeCourseCorrection(true);

            status = "Performing course correction of about " + deltaV.magnitude.ToString("F1") + " m/s";

            core.attitude.attitudeTo(deltaV.normalized, AttitudeReference.INERTIAL, this);

            if (core.attitude.attitudeAngleFromTarget() < 5)
            {
                core.thrust.targetThrottle = Mathf.Clamp01((float)(deltaV.magnitude / (2.0 * vesselState.maxThrustAccel)));
            }
            else
            {
                core.thrust.targetThrottle = 0;
            }
        }

        void FixedUpdateCoastToDeceleration()
        {
            core.thrust.targetThrottle = 0;

<<<<<<< HEAD
            // If the atmospheric drag is has started to act on the vessel then we are in a position to start considering when to deploy the parachutes.
            if (mainBody.DragAccel(vesselState.CoM, vesselState.velocityVesselOrbit, vesselState.massDrag / vesselState.mass).magnitude > 0.10)
            {
                if(ParachutesDeployable() && !parachuteControlAbandoned)
                {
                    ControlParachutes();
                }
            }

=======
>>>>>>> 29bb301b
            double maxAllowedSpeed = MaxAllowedSpeed();
            if (vesselState.speedSurface > 0.9 * maxAllowedSpeed)
            {
                core.warp.MinimumWarp();
                landStep = LandStep.DECELERATING;
                return;
            }

            double currentError = Vector3d.Distance(core.target.GetPositionTargetPosition(), LandingSite);
            if (currentError > 600)
            {
                core.warp.MinimumWarp();
                landStep = LandStep.COURSE_CORRECTIONS;
                return;
            }

            // Sometimes (on bodies with a thick atmosphere) there is no need for a decleration burn. Check for this so that it is possible to transition into the final decent step.
            if ((vesselState.altitudeASL < DecelerationEndAltitude() + 5) && UseAtmosphereToBrake())
            {
                landStep = LandStep.FINAL_DESCENT;
                core.warp.MinimumWarp();
                return;
            }
                        
            if (core.attitude.attitudeAngleFromTarget() < 1) { warpReady = true; } // less warp start warp stop jumping
            if (core.attitude.attitudeAngleFromTarget() > 5) { warpReady = false; } // hopefully

            if (PredictionReady)
            {
                double decelerationStartTime = (prediction.trajectory.Any() ? prediction.trajectory.First().UT : vesselState.time);
                Vector3d decelerationStartAttitude = -orbit.SwappedOrbitalVelocityAtUT(decelerationStartTime);
                decelerationStartAttitude += mainBody.getRFrmVel(orbit.SwappedAbsolutePositionAtUT(decelerationStartTime));
                decelerationStartAttitude = decelerationStartAttitude.normalized;
                core.attitude.attitudeTo(decelerationStartAttitude, AttitudeReference.INERTIAL, this);
            }

            //Warp at a rate no higher than the rate that would have us impacting the ground 10 seconds from now:
            if (warpReady && core.node.autowarp) core.warp.WarpRegularAtRate((float)(vesselState.altitudeASL / (10 * Math.Abs(vesselState.speedVertical))));
            else core.warp.MinimumWarp();

            status = "Coasting toward deceleration burn";
        }

        void FixedUpdateDecelerationBurn()
        {
            if (vesselState.altitudeASL < DecelerationEndAltitude() + 5)
            {
                if (UseAtmosphereToBrake()) landStep = LandStep.FINAL_DESCENT;
                else landStep = LandStep.KILLING_HORIZONTAL_VELOCITY;
                core.warp.MinimumWarp();
                return;
            }

            double decelerationStartTime = (prediction.trajectory.Any() ? prediction.trajectory.First().UT : vesselState.time);
            if (decelerationStartTime - vesselState.time > 5)
            {
                core.thrust.targetThrottle = 0;

                status = "Warping to start of braking burn.";

                //warp to deceleration start
                Vector3d decelerationStartAttitude = -orbit.SwappedOrbitalVelocityAtUT(decelerationStartTime);
                decelerationStartAttitude += mainBody.getRFrmVel(orbit.SwappedAbsolutePositionAtUT(decelerationStartTime));
                decelerationStartAttitude = decelerationStartAttitude.normalized;
                core.attitude.attitudeTo(decelerationStartAttitude, AttitudeReference.INERTIAL, this);
                bool warpReady = core.attitude.attitudeAngleFromTarget() < 5;

                if (warpReady && core.node.autowarp) core.warp.WarpToUT(decelerationStartTime - 5);
                else if (!MuUtils.PhysicsRunning()) core.warp.MinimumWarp();
                return;
            }

            Vector3d desiredThrustVector = -vesselState.velocityVesselSurfaceUnit;

            Vector3d courseCorrection = ComputeCourseCorrection(false);
            double correctionAngle = courseCorrection.magnitude / (2.0 * vesselState.limitedMaxThrustAccel);
            correctionAngle = Math.Min(0.1, correctionAngle);
            desiredThrustVector = (desiredThrustVector + correctionAngle * courseCorrection.normalized).normalized;

            if (Vector3d.Dot(vesselState.velocityVesselSurface, vesselState.up) > 0
                     || Vector3d.Dot(vesselState.forward, desiredThrustVector) < 0.75)
            {
                core.thrust.targetThrottle = 0;
                status = "Braking";
            }
            else
            {
                double controlledSpeed = vesselState.speedSurface * Math.Sign(Vector3d.Dot(vesselState.velocityVesselSurface, vesselState.up)); //positive if we are ascending, negative if descending
                double desiredSpeed = -MaxAllowedSpeed();
                double desiredSpeedAfterDt = -MaxAllowedSpeedAfterDt(vesselState.deltaT);
                double minAccel = -vesselState.localg * Math.Abs(Vector3d.Dot(vesselState.velocityVesselSurfaceUnit, vesselState.up));
                double maxAccel = vesselState.maxThrustAccel * Vector3d.Dot(vesselState.forward, -vesselState.velocityVesselSurfaceUnit) - vesselState.localg * Math.Abs(Vector3d.Dot(vesselState.velocityVesselSurfaceUnit, vesselState.up));
                double speedCorrectionTimeConstant = 0.3;
                double speedError = desiredSpeed - controlledSpeed;
                double desiredAccel = speedError / speedCorrectionTimeConstant + (desiredSpeedAfterDt - desiredSpeed) / vesselState.deltaT;
                if (maxAccel - minAccel > 0) core.thrust.targetThrottle = Mathf.Clamp((float)((desiredAccel - minAccel) / (maxAccel - minAccel)), 0.0F, 1.0F);
                else core.thrust.targetThrottle = 0;
                status = "Braking: target speed = " + Math.Abs(desiredSpeed).ToString("F1") + " m/s";
            }

            core.attitude.attitudeTo(desiredThrustVector, AttitudeReference.INERTIAL, this);
        }

        public void DriveKillHorizontalVelocity(FlightCtrlState s)
        {
            Vector3d horizontalPointingDirection = Vector3d.Exclude(vesselState.up, vesselState.forward).normalized;
            if (Vector3d.Dot(horizontalPointingDirection, vesselState.velocityVesselSurface) > 0)
            {
                core.thrust.targetThrottle = 0;
                core.attitude.attitudeTo(Vector3.up, AttitudeReference.SURFACE_NORTH, this);
                landStep = LandStep.FINAL_DESCENT;
                return;
            }

            //control thrust to control vertical speed:
            double desiredSpeed = 0; //hover until horizontal velocity is killed
            double controlledSpeed = Vector3d.Dot(vesselState.velocityVesselSurface, vesselState.up);
            double speedError = desiredSpeed - controlledSpeed;
            double speedCorrectionTimeConstant = 1.0;
            double desiredAccel = speedError / speedCorrectionTimeConstant;
            double minAccel = -vesselState.localg;
            double maxAccel = -vesselState.localg + Vector3d.Dot(vesselState.forward, vesselState.up) * vesselState.maxThrustAccel;
            if (maxAccel - minAccel > 0)
            {
                core.thrust.targetThrottle = Mathf.Clamp((float)((desiredAccel - minAccel) / (maxAccel - minAccel)), 0.0F, 1.0F);
            }
            else
            {
                core.thrust.targetThrottle = 0;
            }

            //angle up and slightly away from vertical:
            Vector3d desiredThrustVector = (vesselState.up + 0.2 * horizontalPointingDirection).normalized;

            core.attitude.attitudeTo(desiredThrustVector, AttitudeReference.INERTIAL, this);

            status = "Killing horizontal velocity before final descent";
        }

        public void DriveUntargetedLanding(FlightCtrlState s)
        {
            if (vessel.LandedOrSplashed)
            {
                core.thrust.ThrustOff();
                core.thrust.users.Remove(this);
                StopLanding();
                return;
            }

            double minalt = Math.Min(vesselState.altitudeBottom, Math.Min(vesselState.altitudeASL, vesselState.altitudeTrue));

            if ( deployGears && !deployedGears && (minalt < 1000)) DeployLandingGears();

            if (vesselState.limitedMaxThrustAccel < vesselState.gravityForce.magnitude)
            {
                //if we have TWR < 1, just try as hard as we can to decelerate:
                //(we need this special case because otherwise the calculations spit out NaN's)
                core.thrust.tmode = MechJebModuleThrustController.TMode.KEEP_VERTICAL;
                core.thrust.trans_kill_h = true;
                core.thrust.trans_spd_act = 0;
            }
            else if (minalt > 200)
            {
                if ((vesselState.velocityVesselSurface.magnitude > 5) && (Vector3d.Angle(vesselState.velocityVesselSurface, vesselState.up) < 80))
                {
                    //if we have positive vertical velocity, point up and don't thrust:
                    core.attitude.attitudeTo(Vector3d.up, AttitudeReference.SURFACE_NORTH, null);
                    core.thrust.tmode = MechJebModuleThrustController.TMode.DIRECT;
                    core.thrust.trans_spd_act = 0;
                }
                else if ((vesselState.velocityVesselSurface.magnitude > 5) && (Vector3d.Angle(vesselState.forward, -vesselState.velocityVesselSurface) > 45))
                {
                    //if we're not facing approximately retrograde, turn to point retrograde and don't thrust:
                    core.attitude.attitudeTo(Vector3d.back, AttitudeReference.SURFACE_VELOCITY, null);
                    core.thrust.tmode = MechJebModuleThrustController.TMode.DIRECT;
                    core.thrust.trans_spd_act = 0;
                }
                else
                {
                    //if we're above 200m, point retrograde and control surface velocity:
                    core.attitude.attitudeTo(Vector3d.back, AttitudeReference.SURFACE_VELOCITY, null);
                    
                    core.thrust.tmode = MechJebModuleThrustController.TMode.KEEP_SURFACE;
                    
                    //core.thrust.trans_spd_act = (float)Math.Sqrt((vesselState.maxThrustAccel - vesselState.gravityForce.magnitude) * 2 * minalt) * 0.90F;
                    Vector3d estimatedLandingPosition = vesselState.CoM + vesselState.velocityVesselSurface.sqrMagnitude / (2 * vesselState.limitedMaxThrustAccel) * vesselState.velocityVesselSurfaceUnit;
                    double terrainRadius = mainBody.Radius + mainBody.TerrainAltitude(estimatedLandingPosition);
                    IDescentSpeedPolicy aggressivePolicy = new GravityTurnDescentSpeedPolicy(terrainRadius, mainBody.GeeASL * 9.81, vesselState.limitedMaxThrustAccel);
                    core.thrust.trans_spd_act = (float)(aggressivePolicy.MaxAllowedSpeed(vesselState.CoM - mainBody.position, vesselState.velocityVesselSurface));
                }
            }
            else
            {
                //last 200 meters:
                core.thrust.trans_spd_act = -Mathf.Lerp(0, (float)Math.Sqrt((vesselState.limitedMaxThrustAccel - vesselState.localg) * 2 * 200) * 0.90F, (float)minalt / 200);

                //take into account desired landing speed:
                core.thrust.trans_spd_act = (float)Math.Min(-touchdownSpeed, core.thrust.trans_spd_act);

//                core.thrust.tmode = MechJebModuleThrustController.TMode.KEEP_VERTICAL;
//                core.thrust.trans_kill_h = true;
                
//                if (Math.Abs(Vector3d.Angle(-vesselState.velocityVesselSurface, vesselState.up)) < 10)
                if (vesselState.speedSurfaceHorizontal < 5)
                {
                    //if we're falling more or less straight down, control vertical speed and 
                    //kill horizontal velocity
                    core.thrust.tmode = MechJebModuleThrustController.TMode.KEEP_VERTICAL;
                    core.thrust.trans_kill_h = true;
                }
                else
                {
                    //if we're falling at a significant angle from vertical, our vertical speed might be
                    //quite small but we might still need to decelerate. Control the total speed instead
                    //by thrusting directly retrograde
                    core.attitude.attitudeTo(Vector3d.back, AttitudeReference.SURFACE_VELOCITY, null);
                    core.thrust.tmode = MechJebModuleThrustController.TMode.KEEP_SURFACE;
                    core.thrust.trans_spd_act *= -1;
                }
            }

            status = "Final descent: " + vesselState.altitudeBottom.ToString("F0") + "m above terrain";
        }

<<<<<<< HEAD
        public void FixedUpdateParachuteControl()
        {
            // Are there any deployable parachutes? If not then there is no point in us being here. Lets switch to cruising to the deceleration burn instead.
            if (!ParachutesDeployable())
            {
                predictor.runErrorSimulations = false;
                parachutePlan.ClearData();
                landStep = LandStep.FINAL_DESCENT;
                return;
            }
            else
            {
                predictor.runErrorSimulations = true;
            }

            // Firstly - do we have a parchute plan? If not then we had better get one quick!
            if (null == parachutePlan)
            {
                parachutePlan = new ParachutePlan(this);
            }

            // Is there an error prediction available? If so add that into the mix
            if (this.ErrorPredictionReady)
            {
                if (parachutePlan.AddResult(errorPrediction))
                {
                    // The parachute plan has told us to give up. 
                    predictor.runErrorSimulations = false;
                    parachutePlan.ClearData();
                    landStep = LandStep.FINAL_DESCENT;
                    return;
                }
            }

            // Has the Landing prediction been updated? If so then we can use the result to refine our parachute plan.
            if (this.PredictionReady)
            {
                if (parachutePlan.AddResult(prediction))
                {
                    // The parachute plan has told us to give up. 
                    predictor.runErrorSimulations = false;
                    parachutePlan.ClearData();
                    landStep = LandStep.FINAL_DESCENT;
                    return;
                }
            }

            // Update the status to make it look like something interesting is going on under the covers!
            status = "Targeting by timing parachute deployment. Multipler:" + parachutePlan.GetMultiplier().ToString("F4");
        }

        public void ControlParachutes()
        {
            // Firstly - do we have a parchute plan? If not then we had better get one quick!
            if (null == parachutePlan)
            {
                parachutePlan = new ParachutePlan(this);
            }

            // Are there any deployable parachutes? If not then there is no point in us being here. Lets switch to cruising to the deceleration burn instead.
            if (!ParachutesDeployable())
            {
                predictor.runErrorSimulations = false;
                parachutePlan.ClearData();
                return;
            }
            else
            {
                predictor.runErrorSimulations = true;
            }

            // Is there an error prediction available? If so add that into the mix
            if (this.ErrorPredictionReady)
            {
                if (parachutePlan.AddResult(errorPrediction))
                {
                    // The parachute plan has told us to give up. Clear the data and start again
                    parachutePlan.ClearData();
                    return;
                }
            }

            // Has the Landing prediction been updated? If so then we can use the result to refine our parachute plan.
            if (this.PredictionReady)
            {
                if (parachutePlan.AddResult(prediction))
                {
                    // The parachute plan has told us to give up. Clear the data and start again
                    parachutePlan.ClearData();
                    return;
                }
            }

            // Update the status to make it look like something interesting is going on under the covers!
            status = "Targeting by timing parachute deployment. Multipler:" + parachutePlan.GetMultiplier().ToString("F4");
        }

=======
>>>>>>> 29bb301b
        void DeployParachutes()
        {
            if (vesselState.mainBody.atmosphere && deployChutes)
                foreach (ModuleParachute p in vesselState.parachutes)
                {
                    if (p.part.inverseStage >= limitChutesStage && p.deploymentState == ModuleParachute.deploymentStates.STOWED && p.deployAltitude * 3 > vesselState.altitudeTrue )
                    {
                        p.DeployAction(null);
                    }
                }
        }

        void DeployLandingGears()
        {
            //new-style landing legs are activated by an event:
            //vessel.rootPart.SendEvent("LowerLeg");

            //old-style landings legs are activated on part activation:
            foreach (Part p in vessel.parts)
            {
                if (p.HasModule<ModuleLandingLeg>()) 
                    if ( p.inverseStage >= limitGearsStage )
                        foreach (ModuleLandingLeg l in p.FindModulesImplementing<ModuleLandingLeg>())
                            l.LowerLeg();

                if (p is LandingLeg)
                {
                    LandingLeg l = (LandingLeg)p;
                    if (l.legState == LandingLeg.LegStates.RETRACTED)
                    {
                        l.DeployOnActivate = true;
                        l.force_activate();
                    }
                }
            }
            deployedGears = true;
        }

        IDescentSpeedPolicy PickDescentSpeedPolicy()
        {
            if (UseAtmosphereToBrake())
            {
                return new CoastDescentSpeedPolicy(mainBody.Radius + DecelerationEndAltitude());
            }

            return new SafeDescentSpeedPolicy(mainBody.Radius + DecelerationEndAltitude(), mainBody.GeeASL * 9.81, vesselState.limitedMaxThrustAccel);
        }

        double DecelerationEndAltitude()
        {
            if (UseAtmosphereToBrake())
            {
                // if the atmosphere is thick, deceleration (meaning freefall through the atmosphere)
                // should end a safe height above the landing site in order to allow braking from terminal velocity
                double landingSiteDragLength = mainBody.DragLength(LandingAltitude, (vesselState.massDrag + ParachuteAddedDragMass()) / vesselState.mass);

                return 2 * landingSiteDragLength + LandingAltitude;
            }
            else
            {
                //if the atmosphere is thin, the deceleration burn should end
                //500 meters above the landing site to allow for a controlled final descent
                return 500 + LandingAltitude;
            }
        }

        //On planets with thick enough atmospheres, we shouldn't do a deceleration burn. Rather,
        //we should let the atmosphere decelerate us and only burn during the final descent to
        //ensure a safe touchdown speed. How do we tell if the atmosphere is thick enough? We check
        //to see if there is an altitude within the atmosphere for which the characteristic distance
        //over which drag slows the ship is smaller than the altitude above the terrain. If so, we can
        //expect to get slowed to near terminal velocity before impacting the ground. 
        public bool UseAtmosphereToBrake()
        {
            //The air density goes like exp(-h/(scale height)), so the drag length goes like exp(+h/(scale height)).
            //Some math shows that if (scale height) > e * (surface drag length) then 
            //there is an altitude at which (altitude) > (drag length at that altitude).
            double seaLevelDragLength = mainBody.DragLength(0, (vesselState.massDrag + ParachuteAddedDragMass()) / vesselState.mass);
            return (1000 * mainBody.atmosphereScaleHeight > 2.71828 * seaLevelDragLength);
        }

        // This is not the exact number, but it's good enough for our use
        public double ParachuteAddedDragMass()
        {
            double addedDragMass = 0;
            if (vesselState.mainBody.atmosphere && deployChutes)
            {
                foreach (ModuleParachute p in vesselState.parachutes)
                {
                    if (p.part.inverseStage >= limitChutesStage)
                        switch (p.deploymentState)
                        {
                            case ModuleParachute.deploymentStates.STOWED:
                            case ModuleParachute.deploymentStates.ACTIVE:
                                addedDragMass += p.part.mass * p.fullyDeployedDrag - p.part.mass * p.stowedDrag;
                                break;
                            case ModuleParachute.deploymentStates.SEMIDEPLOYED:
                                addedDragMass += p.part.mass * p.fullyDeployedDrag - p.part.mass * p.semiDeployedDrag;
                                break;
                        }

                }
            }
            return addedDragMass;
        }






        bool UseLowDeorbitStrategy()
        {
            if (mainBody.atmosphere) return false;

            double periapsisSpeed = orbit.SwappedOrbitalVelocityAtUT(orbit.NextPeriapsisTime(vesselState.time)).magnitude;
            double stoppingDistance = Math.Pow(periapsisSpeed, 2) / (2 * vesselState.limitedMaxThrustAccel);

            return orbit.PeA < 2 * stoppingDistance + mainBody.Radius / 4;
        }

        double MaxAllowedSpeed()
        {
            return descentSpeedPolicy.MaxAllowedSpeed(vesselState.CoM - mainBody.position, vesselState.velocityVesselSurface);
        }

        double MaxAllowedSpeedAfterDt(double dt)
        {
            return descentSpeedPolicy.MaxAllowedSpeed(vesselState.CoM + vesselState.velocityVesselOrbit * dt - mainBody.position,
                vesselState.velocityVesselSurface + dt * vesselState.gravityForce);
        }

        public override void OnStart(PartModule.StartState state)
        {
            predictor = core.GetComputerModule<MechJebModuleLandingPredictions>();
        }

        public MechJebModuleLandingAutopilot(MechJebCore core) : base(core) { }
    }

    //A descent speed policy that gives the max safe speed if our entire velocity were straight down
    class SafeDescentSpeedPolicy : IDescentSpeedPolicy
    {
        double terrainRadius;
        double g;
        double thrust;

        public SafeDescentSpeedPolicy(double terrainRadius, double g, double thrust)
        {
            this.terrainRadius = terrainRadius;
            this.g = g;
            this.thrust = thrust;
        }

        public double MaxAllowedSpeed(Vector3d pos, Vector3d vel)
        {
            double altitude = pos.magnitude - terrainRadius;
            return 0.9 * Math.Sqrt(2 * (thrust - g) * altitude);
        }
    }

    class CoastDescentSpeedPolicy : IDescentSpeedPolicy
    {
        double endCoastRadius;
        public CoastDescentSpeedPolicy(double endCoastRadius)
        {
            this.endCoastRadius = endCoastRadius;
        }

        public double MaxAllowedSpeed(Vector3d pos, Vector3d vel)
        {
            if (pos.magnitude > endCoastRadius) return double.MaxValue;
            else return 0;
        }
    }

    class GravityTurnDescentSpeedPolicy : IDescentSpeedPolicy
    {
        double terrainRadius;
        double g;
        double thrust;

        public GravityTurnDescentSpeedPolicy(double terrainRadius, double g, double thrust)
        {
            this.terrainRadius = terrainRadius;
            this.g = g;
            this.thrust = thrust;
        }

        public double MaxAllowedSpeed(Vector3d pos, Vector3d vel)
        {
            //do a binary search for the max speed that avoids death
            double maxFallDistance = pos.magnitude - terrainRadius;

            double lowerBound = 0;
            double upperBound = 1.1 * vel.magnitude;

            while (upperBound - lowerBound > 0.1)
            {
                double test = (upperBound + lowerBound) / 2;
                if (GravityTurnFallDistance(pos, test * vel.normalized) < maxFallDistance) lowerBound = test;
                else upperBound = test;
            }
            return 0.95 * ((upperBound + lowerBound) / 2);
        }

        public double GravityTurnFallDistance(Vector3d x, Vector3d v)
        {
            double startRadius = x.magnitude;

            int steps = 10;
            for (int i = 0; i < steps; i++)
            {
                Vector3d gVec = -g * x.normalized;
                Vector3d thrustVec = -thrust * v.normalized;
                double dt = (1.0 / (steps - i)) * (v.magnitude / thrust);
                Vector3d newV = v + dt * (thrustVec + gVec);
                x += dt * (v + newV) / 2;
                v = newV;
            }

            double endRadius = x.magnitude;

            endRadius -= v.sqrMagnitude / (2 * (thrust - g));

            return startRadius - endRadius;
        }
    }
}
<|MERGE_RESOLUTION|>--- conflicted
+++ resolved
@@ -1,1160 +1,1104 @@
-﻿using System;
-using System.Collections.Generic;
-using System.Linq;
-using System.Text;
-using UnityEngine;
-
-namespace MuMech
-{
-    public class MechJebModuleLandingAutopilot : ComputerModule
-    {
-
-        //public interface:
-        public void LandAtPositionTarget(object controller)
-        {
-            users.Add(controller);
-
-            predictor.users.Add(this);
-            vessel.RemoveAllManeuverNodes(); //for the benefit of the landing predictions module
-
-            deployedGears = false;
-            deorbitBurnTriggered = false;
-            lowDeorbitEndConditionSet = false;
-            planeChangeTriggered = false;
-
-            if (orbit.PeA < 0) landStep = LandStep.COURSE_CORRECTIONS;
-            else if (UseLowDeorbitStrategy()) landStep = LandStep.PLANE_CHANGE;
-            else landStep = LandStep.DEORBIT_BURN;
-        }
-
-        public void LandUntargeted(object controller)
-        {
-            users.Add(controller);
-
-            deployedGears = false;
-
-            landStep = LandStep.UNTARGETED_DEORBIT;
-        }
-
-        public void StopLanding()
-        {
-            this.users.Clear();
-        }
-
-        [Persistent(pass = (int)(Pass.Local | Pass.Type | Pass.Global))]
-        public EditableDouble touchdownSpeed = 0.5;
-
-        public string status = "";
-
-        //Internal state:
-        enum LandStep
-        {
-            PLANE_CHANGE, LOW_DEORBIT_BURN, DEORBIT_BURN, COURSE_CORRECTIONS, COAST_TO_DECELERATION,
-            DECELERATING, KILLING_HORIZONTAL_VELOCITY, FINAL_DESCENT, UNTARGETED_DEORBIT, OFF
-        }
-        LandStep landStep = LandStep.OFF;
-
-        IDescentSpeedPolicy descentSpeedPolicy;
-
-        bool planeChangeTriggered = false;
-        double planeChangeDVLeft = 0;
-        bool deorbitBurnTriggered = false;
-        double lowDeorbitBurnMaxThrottle;
-        bool lowDeorbitEndConditionSet = false;
-        bool lowDeorbitEndOnLandingSiteNearer = false;
-        bool deployedGears = false;
-
-        [Persistent(pass = (int)(Pass.Local | Pass.Type | Pass.Global))]
-        public bool deployGears = true;
-        [Persistent(pass = (int)(Pass.Local | Pass.Type | Pass.Global))]
-        public EditableInt limitGearsStage = 0;
-        [Persistent(pass = (int)(Pass.Local | Pass.Type | Pass.Global))]
-        public bool deployChutes = true;
-        [Persistent(pass = (int)(Pass.Local | Pass.Type | Pass.Global))]
-        public EditableInt limitChutesStage = 0;
-
-        double lowDeorbitBurnTriggerFactor = 2;
-
-        //Landing prediction data:
-        MechJebModuleLandingPredictions predictor;
-        ReentrySimulation.Result prediction;
-        bool warpReady = false;
-        bool PredictionReady //We shouldn't do any autopilot stuff until this is true
-        {
-            get
-            {
-                return (prediction != null) &&
-                       (prediction.outcome == ReentrySimulation.Outcome.LANDED);
-            }
-        }
-        double LandingAltitude //the altitude above sea level of the terrain at the landing site
-        {
-            get
-            {
-                if (PredictionReady) return mainBody.TerrainAltitude(prediction.endPosition.latitude, prediction.endPosition.longitude);
-                else return 0;
-            }
-        }
-        Vector3d LandingSite //the current position of the landing site
-        {
-            get
-            {
-                return mainBody.GetWorldSurfacePosition(prediction.endPosition.latitude,
-                                                        prediction.endPosition.longitude, LandingAltitude);
-            }
-        }
-        Vector3d RotatedLandingSite //the position where the landing site will be when we land at it
-        {
-            get { return prediction.WorldEndPosition(); }
-        }
-
-        public override void OnModuleEnabled()
-        {
-            core.attitude.users.Add(this);
-            core.thrust.users.Add(this);
-        }
-
-        public override void OnModuleDisabled()
-        {
-            core.attitude.attitudeDeactivate();
-            predictor.users.Remove(this);
-            predictor.descentSpeedPolicy = null;
-            core.thrust.ThrustOff();
-            core.thrust.users.Remove(this);
-            landStep = LandStep.OFF;
-            status = "Off";
-        }
-
-        public override void Drive(FlightCtrlState s)
-        {
-            if (landStep == LandStep.OFF) return;
-
-            descentSpeedPolicy = PickDescentSpeedPolicy();
-
-            predictor.descentSpeedPolicy = PickDescentSpeedPolicy(); //create a separate IDescentSpeedPolicy object for the simulation
-            predictor.endAltitudeASL = DecelerationEndAltitude();
-
-            prediction = predictor.GetResult(); //grab a reference to the current result, in case a new one comes in while we're doing stuff
-
-            if (!PredictionReady && landStep != LandStep.DEORBIT_BURN && landStep != LandStep.PLANE_CHANGE && landStep != LandStep.LOW_DEORBIT_BURN
-                && landStep != LandStep.UNTARGETED_DEORBIT && landStep != LandStep.FINAL_DESCENT) return;
-
-            switch (landStep)
-            {
-                case LandStep.UNTARGETED_DEORBIT:
-                    DriveUntargetedDeorbit(s);
-                    break;
-
-                case LandStep.PLANE_CHANGE:
-                    DrivePlaneChange(s);
-                    break;
-
-                case LandStep.LOW_DEORBIT_BURN:
-                    DriveLowDeorbitBurn(s);
-                    break;
-
-                case LandStep.DEORBIT_BURN:
-                    DriveDeorbitBurn(s);
-                    break;
-
-                case LandStep.COURSE_CORRECTIONS:
-                    DriveCourseCorrections(s);
-                    break;
-
-                case LandStep.KILLING_HORIZONTAL_VELOCITY:
-                    DriveKillHorizontalVelocity(s);
-                    break;
-
-                case LandStep.FINAL_DESCENT:
-                    DriveUntargetedLanding(s);
-                    break;
-
-                default:
-                    break;
-            }
-
-        }
-
-        public override void OnFixedUpdate()
-        {
-            switch (landStep)
-            {
-                case LandStep.PLANE_CHANGE:
-                    FixedUpdatePlaneChange();
-                    break;
-
-                case LandStep.LOW_DEORBIT_BURN:
-                    FixedUpdateLowDeorbitBurn();
-                    break;
-
-                case LandStep.DEORBIT_BURN:
-                    FixedUpdateDeorbitBurn();
-                    break;
-
-                case LandStep.COAST_TO_DECELERATION:
-                    FixedUpdateCoastToDeceleration();
-                    break;
-
-                case LandStep.DECELERATING:
-                    FixedUpdateDecelerationBurn();
-                    break;
-
-                default:
-                    break;
-            }
-            DeployParachutes();
-        }
-
-        void DriveUntargetedDeorbit(FlightCtrlState s)
-        {
-            if (orbit.PeA < -0.1 * mainBody.Radius)
-            {
-                core.thrust.targetThrottle = 0;
-                landStep = LandStep.FINAL_DESCENT;
-                return;
-            }
-
-            core.attitude.attitudeTo(Vector3d.back, AttitudeReference.ORBIT_HORIZONTAL, this);
-            if (core.attitude.attitudeAngleFromTarget() < 5) core.thrust.targetThrottle = 1;
-            else core.thrust.targetThrottle = 0;
-
-            status = "Doing deorbit burn.";
-        }
-
-        void FixedUpdatePlaneChange()
-        {
-            Vector3d targetRadialVector = mainBody.GetRelSurfacePosition(core.target.targetLatitude, core.target.targetLongitude, 0);
-            Vector3d currentRadialVector = vesselState.CoM - mainBody.position;
-            double angleToTarget = Vector3d.Angle(targetRadialVector, currentRadialVector);
-            bool approaching = Vector3d.Dot(targetRadialVector - currentRadialVector, vesselState.velocityVesselOrbit) > 0;
-
-            if (!planeChangeTriggered && approaching && (angleToTarget > 80) && (angleToTarget < 90))
-            {
-                if (!MuUtils.PhysicsRunning()) core.warp.MinimumWarp(true);
-                planeChangeTriggered = true;
-            }
-
-            if (planeChangeTriggered)
-            {
-                Vector3d horizontalToTarget = ComputePlaneChange();
-                Vector3d finalVelocity = Quaternion.FromToRotation(vesselState.horizontalOrbit, horizontalToTarget) * vesselState.velocityVesselOrbit;
-
-                Vector3d deltaV = finalVelocity - vesselState.velocityVesselOrbit;
-                //burn normal+ or normal- to avoid dropping the Pe:
-                Vector3d burnDir = Vector3d.Exclude(vesselState.up, Vector3d.Exclude(vesselState.velocityVesselOrbit, deltaV));
-                planeChangeDVLeft = Math.PI / 180 * Vector3d.Angle(finalVelocity, vesselState.velocityVesselOrbit) * vesselState.speedOrbitHorizontal;
-                core.attitude.attitudeTo(burnDir, AttitudeReference.INERTIAL, this);
-                if (planeChangeDVLeft < 0.1F)
-                {
-                    landStep = LandStep.LOW_DEORBIT_BURN;
-                }
-
-                status = "Executing low orbit plane change of about " + planeChangeDVLeft.ToString("F0") + " m/s";
-            }
-            else
-            {
-                if (core.node.autowarp) core.warp.WarpRegularAtRate((float)(orbit.period / 6));
-                status = "Moving to low orbit plane change burn point";
-            }
-        }
-
-        //Could make this an iterative procedure for improved accuracy
-        Vector3d ComputePlaneChange()
-        {
-            Vector3d targetRadialVector = mainBody.GetRelSurfacePosition(core.target.targetLatitude, core.target.targetLongitude, 0);
-            Vector3d currentRadialVector = vesselState.CoM - mainBody.position;
-            double angleToTarget = Vector3d.Angle(targetRadialVector, currentRadialVector);
-            //this calculation seems like it might be be working right:
-            double timeToTarget = orbit.TimeOfTrueAnomaly(orbit.trueAnomaly + angleToTarget, vesselState.time) - vesselState.time;
-            double planetRotationAngle = 360 * timeToTarget / mainBody.rotationPeriod;
-            Quaternion planetRotation = Quaternion.AngleAxis((float)planetRotationAngle, mainBody.angularVelocity);
-            Vector3d targetRadialVectorOnFlyover = planetRotation * targetRadialVector;
-            Vector3d horizontalToTarget = Vector3d.Exclude(vesselState.up, targetRadialVectorOnFlyover - currentRadialVector).normalized;
-            return horizontalToTarget;
-        }
-
-        void DrivePlaneChange(FlightCtrlState s)
-        {
-            if (planeChangeTriggered && core.attitude.attitudeAngleFromTarget() < 2)
-            {
-                core.thrust.targetThrottle = Mathf.Clamp01((float)(planeChangeDVLeft / (2 * vesselState.maxThrustAccel)));
-            }
-            else
-            {
-                core.thrust.targetThrottle = 0;
-            }
-        }
-
-        void FixedUpdateLowDeorbitBurn()
-        {
-            //Decide when we will start the deorbit burn:
-            double stoppingDistance = Math.Pow(vesselState.speedSurfaceHorizontal, 2) / (2 * vesselState.limitedMaxThrustAccel);
-            double triggerDistance = lowDeorbitBurnTriggerFactor * stoppingDistance;
-            double heightAboveTarget = vesselState.altitudeASL - DecelerationEndAltitude();
-            if (triggerDistance < heightAboveTarget)
-            {
-                triggerDistance = heightAboveTarget;
-            }
-
-            //See if it's time to start the deorbit burn:
-            double rangeToTarget = Vector3d.Exclude(vesselState.up, core.target.GetPositionTargetPosition() - vesselState.CoM).magnitude;
-
-            if (!deorbitBurnTriggered && rangeToTarget < triggerDistance)
-            {
-                if (!MuUtils.PhysicsRunning()) core.warp.MinimumWarp(true);
-                deorbitBurnTriggered = true;
-            }
-
-            if (deorbitBurnTriggered) status = "Executing low deorbit burn";
-            else status = "Moving to low deorbit burn point";
-
-            //Warp toward deorbit burn if it hasn't been triggerd yet:
-            if (!deorbitBurnTriggered && core.node.autowarp && rangeToTarget > 2 * triggerDistance) core.warp.WarpRegularAtRate((float)(orbit.period / 6));
-            if (rangeToTarget < triggerDistance && !MuUtils.PhysicsRunning()) core.warp.MinimumWarp();
-
-            //By default, thrust straight back at max throttle
-            Vector3d thrustDirection = -vesselState.velocityVesselSurfaceUnit;
-            lowDeorbitBurnMaxThrottle = 1;
-
-            //If we are burning, we watch the predicted landing site and switch to the braking
-            //burn when the predicted landing site crosses the target. We also use the predictions
-            //to steer the predicted landing site toward the target
-            if (deorbitBurnTriggered && PredictionReady)
-            {
-                //angle slightly left or right to fix any cross-range error in the predicted landing site:
-                Vector3d horizontalToLandingSite = Vector3d.Exclude(vesselState.up, LandingSite - vesselState.CoM).normalized;
-                Vector3d horizontalToTarget = Vector3d.Exclude(vesselState.up, core.target.GetPositionTargetPosition() - vesselState.CoM).normalized;
-                double angleGain = 4;
-                Vector3d angleCorrection = angleGain * (horizontalToTarget - horizontalToLandingSite);
-                if (angleCorrection.magnitude > 0.1) angleCorrection *= 0.1 / angleCorrection.magnitude;
-                thrustDirection = (thrustDirection + angleCorrection).normalized;
-
-                double rangeToLandingSite = Vector3d.Exclude(vesselState.up, LandingSite - vesselState.CoM).magnitude;
-                double maxAllowedSpeed = MaxAllowedSpeed();
-
-                if (!lowDeorbitEndConditionSet && Vector3d.Distance(LandingSite, vesselState.CoM) < mainBody.Radius + vesselState.altitudeASL)
-                {
-                    lowDeorbitEndOnLandingSiteNearer = rangeToLandingSite > rangeToTarget;
-                    lowDeorbitEndConditionSet = true;
-                }
-
-                lowDeorbitBurnMaxThrottle = 1;
-
-                if (orbit.PeA < 0)
-                {
-                    if (rangeToLandingSite > rangeToTarget)
-                    {
-                        if (lowDeorbitEndConditionSet && !lowDeorbitEndOnLandingSiteNearer)
-                        {
-                            landStep = LandStep.DECELERATING;
-                            core.thrust.targetThrottle = 0;
-                        }
-
-                        double maxAllowedSpeedAfterDt = MaxAllowedSpeedAfterDt(vesselState.deltaT);
-                        double speedAfterDt = vesselState.speedSurface + vesselState.deltaT * Vector3d.Dot(vesselState.gravityForce, vesselState.velocityVesselSurfaceUnit);
-                        double throttleToMaintainLandingSite;
-                        if (vesselState.speedSurface < maxAllowedSpeed) throttleToMaintainLandingSite = 0;
-                        else throttleToMaintainLandingSite = (speedAfterDt - maxAllowedSpeedAfterDt) / (vesselState.deltaT * vesselState.maxThrustAccel);
-
-                        lowDeorbitBurnMaxThrottle = throttleToMaintainLandingSite + 1 * (rangeToLandingSite / rangeToTarget - 1) + 0.2;
-                    }
-                    else
-                    {
-                        if (lowDeorbitEndConditionSet && lowDeorbitEndOnLandingSiteNearer)
-                        {
-                            landStep = LandStep.DECELERATING;
-                            core.thrust.targetThrottle = 0;
-                        }
-                        else
-                        {
-                            lowDeorbitBurnMaxThrottle = 0;
-                            status = "Deorbit burn complete: waiting for the right moment to start braking";
-                        }
-                    }
-                }
-            }
-
-            core.attitude.attitudeTo(thrustDirection, AttitudeReference.INERTIAL, this);
-        }
-
-        void DriveLowDeorbitBurn(FlightCtrlState s)
-        {
-            if (deorbitBurnTriggered && core.attitude.attitudeAngleFromTarget() < 5)
-            {
-                core.thrust.targetThrottle = Mathf.Clamp01((float)lowDeorbitBurnMaxThrottle);
-            }
-            else
-            {
-                core.thrust.targetThrottle = 0;
-            }
-        }
-
-        void FixedUpdateDeorbitBurn()
-        {
-            //if we don't want to deorbit but we're already on a reentry trajectory, we can't wait until the ideal point 
-            //in the orbit to deorbt; we already have deorbited.
-            if (part.vessel.orbit.ApA < part.vessel.mainBody.RealMaxAtmosphereAltitude())
-            {
-                landStep = LandStep.COURSE_CORRECTIONS;
-                core.thrust.targetThrottle = 0;
-                return;
-            }
-
-            //We aim for a trajectory that 
-            // a) has the same vertical speed as our current trajectory
-            // b) has a horizontal speed that will give it a periapsis of -10% of the body's radius
-            // c) has a heading that points toward where the target will be at the end of free-fall, accounting for planetary rotation
-            Vector3d horizontalDV = OrbitalManeuverCalculator.DeltaVToChangePeriapsis(orbit, vesselState.time, 0.9 * mainBody.Radius); //Imagine we are going to deorbit now. Find the burn that would lower our periapsis to -10% of the planet's radius
-            Orbit forwardDeorbitTrajectory = orbit.PerturbedOrbit(vesselState.time, horizontalDV);                                     //Compute the orbit that would put us on
-            double freefallTime = forwardDeorbitTrajectory.NextTimeOfRadius(vesselState.time, mainBody.Radius) - vesselState.time;     //Find how long that orbit would take to impact the ground
-            double planetRotationDuringFreefall = 360 * freefallTime / mainBody.rotationPeriod;                                        //Find how many degrees the planet will rotate during that time
-            Vector3d currentTargetRadialVector = mainBody.GetRelSurfacePosition(core.target.targetLatitude, core.target.targetLongitude, 0); //Find the current vector from the planet center to the target landing site
-            Quaternion freefallPlanetRotation = Quaternion.AngleAxis((float)planetRotationDuringFreefall, mainBody.angularVelocity);   //Construct a quaternion representing the rotation of the planet found above
-            Vector3d freefallEndTargetRadialVector = freefallPlanetRotation * currentTargetRadialVector;                               //Use this quaternion to find what the vector from the planet center to the target will be when we hit the ground
-            Vector3d freefallEndTargetPosition = mainBody.position + freefallEndTargetRadialVector;                                    //Then find the actual position of the target at that time
-            Vector3d freefallEndHorizontalToTarget = Vector3d.Exclude(vesselState.up, freefallEndTargetPosition - vesselState.CoM).normalized; //Find a horizontal unit vector that points toward where the target will be when we hit the ground
-            Vector3d currentHorizontalVelocity = Vector3d.Exclude(vesselState.up, vesselState.velocityVesselOrbit); //Find our current horizontal velocity
-            double finalHorizontalSpeed = (currentHorizontalVelocity + horizontalDV).magnitude;                     //Find the desired horizontal speed after the deorbit burn
-            Vector3d finalHorizontalVelocity = finalHorizontalSpeed * freefallEndHorizontalToTarget;                //Combine the desired speed and direction to get the desired velocity after the deorbi burn
-
-            //Compute the angle between the location of the target at the end of freefall and the normal to our orbit:
-            Vector3d currentRadialVector = vesselState.CoM - part.vessel.mainBody.position;
-            double targetAngleToOrbitNormal = Vector3d.Angle(orbit.SwappedOrbitNormal(), freefallEndTargetRadialVector);
-            targetAngleToOrbitNormal = Math.Min(targetAngleToOrbitNormal, 180 - targetAngleToOrbitNormal);
-
-            double targetAheadAngle = Vector3d.Angle(currentRadialVector, freefallEndTargetRadialVector); //How far ahead the target is, in degrees
-            double planeChangeAngle = Vector3d.Angle(currentHorizontalVelocity, freefallEndHorizontalToTarget); //The plane change required to get onto the deorbit trajectory, in degrees
-
-            //If the target is basically almost normal to our orbit, it doesn't matter when we deorbit; might as well do it now
-            //Otherwise, wait until the target is ahead
-            if (targetAngleToOrbitNormal < 10
-                || (targetAheadAngle < 90 && targetAheadAngle > 60 && planeChangeAngle < 90))
-            {
-                deorbitBurnTriggered = true;
-            }
-
-            if (deorbitBurnTriggered)
-            {
-            	if (!MuUtils.PhysicsRunning()) { core.warp.MinimumWarp(); } //get out of warp
-
-                Vector3d deltaV = finalHorizontalVelocity - currentHorizontalVelocity;
-                core.attitude.attitudeTo(deltaV.normalized, AttitudeReference.INERTIAL, this);
-
-                if (deltaV.magnitude < 2.0) landStep = LandStep.COURSE_CORRECTIONS;
-
-                status = "Doing high deorbit burn";
-            }
-            else
-            {
-                core.attitude.attitudeTo(Vector3d.back, AttitudeReference.ORBIT, this);
-                if (core.node.autowarp) core.warp.WarpRegularAtRate((float)(orbit.period / 10));
-
-                status = "Moving to high deorbit burn point";
-            }
-        }
-
-        void DriveDeorbitBurn(FlightCtrlState s)
-        {
-            if (deorbitBurnTriggered && core.attitude.attitudeAngleFromTarget() < 5) core.thrust.targetThrottle = 1.0F;
-            else core.thrust.targetThrottle = 0;
-        }
-
-        //Estimate the delta-V of the correction burn that would be required to put us on
-        //course for the target
-        public Vector3d ComputeCourseCorrection(bool allowPrograde)
-        {
-            //actualLandingPosition is the predicted actual landing position
-            Vector3d actualLandingPosition = RotatedLandingSite - mainBody.position;
-
-            //orbitLandingPosition is the point where our current orbit intersects the planet
-            double endRadius = mainBody.Radius + DecelerationEndAltitude() - 100;
-            Vector3d orbitLandingPosition = orbit.SwappedRelativePositionAtUT(orbit.NextTimeOfRadius(vesselState.time, endRadius));
-
-            //convertOrbitToActual is a rotation that rotates orbitLandingPosition on actualLandingPosition
-            Quaternion convertOrbitToActual = Quaternion.FromToRotation(orbitLandingPosition, actualLandingPosition);
-
-            //Consider the effect small changes in the velocity in each of these three directions
-            Vector3d[] perturbationDirections = { vesselState.velocityVesselSurfaceUnit, vesselState.radialPlusSurface, vesselState.normalPlusSurface };
-
-            //Compute the effect burns in these directions would
-            //have on the landing position, where we approximate the landing position as the place
-            //the perturbed orbit would intersect the planet.
-            Vector3d[] deltas = new Vector3d[3];
-            for (int i = 0; i < 3; i++)
-            {
-                double perturbationDeltaV = 1; //warning: hard experience shows that setting this too low leads to bewildering bugs due to finite precision of Orbit functions
-                Orbit perturbedOrbit = orbit.PerturbedOrbit(vesselState.time, perturbationDeltaV * perturbationDirections[i]); //compute the perturbed orbit
-                double perturbedLandingTime;
-                if (perturbedOrbit.PeR < endRadius) perturbedLandingTime = perturbedOrbit.NextTimeOfRadius(vesselState.time, endRadius);
-                else perturbedLandingTime = perturbedOrbit.NextPeriapsisTime(vesselState.time);
-                Vector3d perturbedLandingPosition = perturbedOrbit.SwappedRelativePositionAtUT(perturbedLandingTime); //find where it hits the planet
-                Vector3d landingDelta = perturbedLandingPosition - orbitLandingPosition; //find the difference between that and the original orbit's intersection point
-                landingDelta = convertOrbitToActual * landingDelta; //rotate that difference vector so that we can now think of it as starting at the actual landing position
-                landingDelta = Vector3d.Exclude(actualLandingPosition, landingDelta); //project the difference vector onto the plane tangent to the actual landing position
-                deltas[i] = landingDelta / perturbationDeltaV; //normalize by the delta-V considered, so that deltas now has units of meters per (meter/second) [i.e., seconds]
-            }
-
-            //Now deltas stores the predicted offsets in landing position produced by each of the three perturbations. 
-            //We now figure out the offset we actually want
-
-            //First we compute the target landing position. We have to convert the latitude and longitude of the target
-            //into a position. We can't just get the current position of those coordinates, because the planet will
-            //rotate during the descent, so we have to account for that.
-            Vector3d desiredLandingPosition = mainBody.GetRelSurfacePosition(core.target.targetLatitude, core.target.targetLongitude, 0);
-            float bodyRotationAngleDuringDescent = (float)(360 * (prediction.endUT - vesselState.time) / mainBody.rotationPeriod);
-            Quaternion bodyRotationDuringFall = Quaternion.AngleAxis(bodyRotationAngleDuringDescent, mainBody.angularVelocity.normalized);
-            desiredLandingPosition = bodyRotationDuringFall * desiredLandingPosition;
-
-            Vector3d desiredDelta = desiredLandingPosition - actualLandingPosition;
-            desiredDelta = Vector3d.Exclude(actualLandingPosition, desiredDelta);
-
-            //Now desiredDelta gives the desired change in our actual landing position (projected onto a plane
-            //tangent to the actual landing position).
-
-            Vector3d downrangeDirection;
-            Vector3d downrangeDelta;
-            if (allowPrograde)
-            {
-                //Construct the linear combination of the prograde and radial+ perturbations 
-                //that produces the largest effect on the landing position. The Math.Sign is to
-                //detect and handle the case where radial+ burns actually bring the landing sign closer
-                //(e.g. when we are traveling close to straight up)
-                downrangeDirection = (deltas[0].magnitude * perturbationDirections[0]
-                    + Math.Sign(Vector3d.Dot(deltas[0], deltas[1])) * deltas[1].magnitude * perturbationDirections[1]).normalized;
-
-                downrangeDelta = Vector3d.Dot(downrangeDirection, perturbationDirections[0]) * deltas[0]
-                                 + Vector3d.Dot(downrangeDirection, perturbationDirections[1]) * deltas[1];
-            }
-            else
-            {
-                //If we aren't allowed to burn prograde, downrange component of the landing
-                //position has to be controlled by radial+/- burns:
-                downrangeDirection = perturbationDirections[1];
-                downrangeDelta = deltas[1];
-            }
-
-            //Now solve a 2x2 system of linear equations to determine the linear combination
-            //of perturbationDirection01 and normal+ that will give the desired offset in the
-            //predicted landing position.
-            Matrix2x2 A = new Matrix2x2(
-                downrangeDelta.sqrMagnitude, Vector3d.Dot(downrangeDelta, deltas[2]),
-                Vector3d.Dot(downrangeDelta, deltas[2]), deltas[2].sqrMagnitude
-            );
-
-            Vector2d b = new Vector2d(Vector3d.Dot(desiredDelta, downrangeDelta), Vector3d.Dot(desiredDelta, deltas[2]));
-
-            Vector2d coeffs = A.inverse() * b;
-
-            Vector3d courseCorrection = coeffs.x * downrangeDirection + coeffs.y * perturbationDirections[2];
-
-            return courseCorrection;
-        }
-
-        void DriveCourseCorrections(FlightCtrlState s)
-        {
-<<<<<<< HEAD
-            // If the atomospheric drag is too large them we will be unlikely to be able to control our attitude. Move the the parachute control step
-            if (mainBody.DragAccel(vesselState.CoM, vesselState.velocityVesselOrbit, vesselState.massDrag / vesselState.mass).magnitude > 1)
-            {
-                if (ParachutesDeployable())
-                {
-                    ControlParachutes();
-                }
-            }
-
-=======
->>>>>>> 29bb301b
-            double currentError = Vector3d.Distance(core.target.GetPositionTargetPosition(), LandingSite);
-
-            if (currentError < 150)
-            {
-                core.thrust.targetThrottle = 0;
-                landStep = LandStep.COAST_TO_DECELERATION;
-                return;
-            }
-
-            Vector3d deltaV = ComputeCourseCorrection(true);
-
-            status = "Performing course correction of about " + deltaV.magnitude.ToString("F1") + " m/s";
-
-            core.attitude.attitudeTo(deltaV.normalized, AttitudeReference.INERTIAL, this);
-
-            if (core.attitude.attitudeAngleFromTarget() < 5)
-            {
-                core.thrust.targetThrottle = Mathf.Clamp01((float)(deltaV.magnitude / (2.0 * vesselState.maxThrustAccel)));
-            }
-            else
-            {
-                core.thrust.targetThrottle = 0;
-            }
-        }
-
-        void FixedUpdateCoastToDeceleration()
-        {
-            core.thrust.targetThrottle = 0;
-
-<<<<<<< HEAD
-            // If the atmospheric drag is has started to act on the vessel then we are in a position to start considering when to deploy the parachutes.
-            if (mainBody.DragAccel(vesselState.CoM, vesselState.velocityVesselOrbit, vesselState.massDrag / vesselState.mass).magnitude > 0.10)
-            {
-                if(ParachutesDeployable() && !parachuteControlAbandoned)
-                {
-                    ControlParachutes();
-                }
-            }
-
-=======
->>>>>>> 29bb301b
-            double maxAllowedSpeed = MaxAllowedSpeed();
-            if (vesselState.speedSurface > 0.9 * maxAllowedSpeed)
-            {
-                core.warp.MinimumWarp();
-                landStep = LandStep.DECELERATING;
-                return;
-            }
-
-            double currentError = Vector3d.Distance(core.target.GetPositionTargetPosition(), LandingSite);
-            if (currentError > 600)
-            {
-                core.warp.MinimumWarp();
-                landStep = LandStep.COURSE_CORRECTIONS;
-                return;
-            }
-
-            // Sometimes (on bodies with a thick atmosphere) there is no need for a decleration burn. Check for this so that it is possible to transition into the final decent step.
-            if ((vesselState.altitudeASL < DecelerationEndAltitude() + 5) && UseAtmosphereToBrake())
-            {
-                landStep = LandStep.FINAL_DESCENT;
-                core.warp.MinimumWarp();
-                return;
-            }
-                        
-            if (core.attitude.attitudeAngleFromTarget() < 1) { warpReady = true; } // less warp start warp stop jumping
-            if (core.attitude.attitudeAngleFromTarget() > 5) { warpReady = false; } // hopefully
-
-            if (PredictionReady)
-            {
-                double decelerationStartTime = (prediction.trajectory.Any() ? prediction.trajectory.First().UT : vesselState.time);
-                Vector3d decelerationStartAttitude = -orbit.SwappedOrbitalVelocityAtUT(decelerationStartTime);
-                decelerationStartAttitude += mainBody.getRFrmVel(orbit.SwappedAbsolutePositionAtUT(decelerationStartTime));
-                decelerationStartAttitude = decelerationStartAttitude.normalized;
-                core.attitude.attitudeTo(decelerationStartAttitude, AttitudeReference.INERTIAL, this);
-            }
-
-            //Warp at a rate no higher than the rate that would have us impacting the ground 10 seconds from now:
-            if (warpReady && core.node.autowarp) core.warp.WarpRegularAtRate((float)(vesselState.altitudeASL / (10 * Math.Abs(vesselState.speedVertical))));
-            else core.warp.MinimumWarp();
-
-            status = "Coasting toward deceleration burn";
-        }
-
-        void FixedUpdateDecelerationBurn()
-        {
-            if (vesselState.altitudeASL < DecelerationEndAltitude() + 5)
-            {
-                if (UseAtmosphereToBrake()) landStep = LandStep.FINAL_DESCENT;
-                else landStep = LandStep.KILLING_HORIZONTAL_VELOCITY;
-                core.warp.MinimumWarp();
-                return;
-            }
-
-            double decelerationStartTime = (prediction.trajectory.Any() ? prediction.trajectory.First().UT : vesselState.time);
-            if (decelerationStartTime - vesselState.time > 5)
-            {
-                core.thrust.targetThrottle = 0;
-
-                status = "Warping to start of braking burn.";
-
-                //warp to deceleration start
-                Vector3d decelerationStartAttitude = -orbit.SwappedOrbitalVelocityAtUT(decelerationStartTime);
-                decelerationStartAttitude += mainBody.getRFrmVel(orbit.SwappedAbsolutePositionAtUT(decelerationStartTime));
-                decelerationStartAttitude = decelerationStartAttitude.normalized;
-                core.attitude.attitudeTo(decelerationStartAttitude, AttitudeReference.INERTIAL, this);
-                bool warpReady = core.attitude.attitudeAngleFromTarget() < 5;
-
-                if (warpReady && core.node.autowarp) core.warp.WarpToUT(decelerationStartTime - 5);
-                else if (!MuUtils.PhysicsRunning()) core.warp.MinimumWarp();
-                return;
-            }
-
-            Vector3d desiredThrustVector = -vesselState.velocityVesselSurfaceUnit;
-
-            Vector3d courseCorrection = ComputeCourseCorrection(false);
-            double correctionAngle = courseCorrection.magnitude / (2.0 * vesselState.limitedMaxThrustAccel);
-            correctionAngle = Math.Min(0.1, correctionAngle);
-            desiredThrustVector = (desiredThrustVector + correctionAngle * courseCorrection.normalized).normalized;
-
-            if (Vector3d.Dot(vesselState.velocityVesselSurface, vesselState.up) > 0
-                     || Vector3d.Dot(vesselState.forward, desiredThrustVector) < 0.75)
-            {
-                core.thrust.targetThrottle = 0;
-                status = "Braking";
-            }
-            else
-            {
-                double controlledSpeed = vesselState.speedSurface * Math.Sign(Vector3d.Dot(vesselState.velocityVesselSurface, vesselState.up)); //positive if we are ascending, negative if descending
-                double desiredSpeed = -MaxAllowedSpeed();
-                double desiredSpeedAfterDt = -MaxAllowedSpeedAfterDt(vesselState.deltaT);
-                double minAccel = -vesselState.localg * Math.Abs(Vector3d.Dot(vesselState.velocityVesselSurfaceUnit, vesselState.up));
-                double maxAccel = vesselState.maxThrustAccel * Vector3d.Dot(vesselState.forward, -vesselState.velocityVesselSurfaceUnit) - vesselState.localg * Math.Abs(Vector3d.Dot(vesselState.velocityVesselSurfaceUnit, vesselState.up));
-                double speedCorrectionTimeConstant = 0.3;
-                double speedError = desiredSpeed - controlledSpeed;
-                double desiredAccel = speedError / speedCorrectionTimeConstant + (desiredSpeedAfterDt - desiredSpeed) / vesselState.deltaT;
-                if (maxAccel - minAccel > 0) core.thrust.targetThrottle = Mathf.Clamp((float)((desiredAccel - minAccel) / (maxAccel - minAccel)), 0.0F, 1.0F);
-                else core.thrust.targetThrottle = 0;
-                status = "Braking: target speed = " + Math.Abs(desiredSpeed).ToString("F1") + " m/s";
-            }
-
-            core.attitude.attitudeTo(desiredThrustVector, AttitudeReference.INERTIAL, this);
-        }
-
-        public void DriveKillHorizontalVelocity(FlightCtrlState s)
-        {
-            Vector3d horizontalPointingDirection = Vector3d.Exclude(vesselState.up, vesselState.forward).normalized;
-            if (Vector3d.Dot(horizontalPointingDirection, vesselState.velocityVesselSurface) > 0)
-            {
-                core.thrust.targetThrottle = 0;
-                core.attitude.attitudeTo(Vector3.up, AttitudeReference.SURFACE_NORTH, this);
-                landStep = LandStep.FINAL_DESCENT;
-                return;
-            }
-
-            //control thrust to control vertical speed:
-            double desiredSpeed = 0; //hover until horizontal velocity is killed
-            double controlledSpeed = Vector3d.Dot(vesselState.velocityVesselSurface, vesselState.up);
-            double speedError = desiredSpeed - controlledSpeed;
-            double speedCorrectionTimeConstant = 1.0;
-            double desiredAccel = speedError / speedCorrectionTimeConstant;
-            double minAccel = -vesselState.localg;
-            double maxAccel = -vesselState.localg + Vector3d.Dot(vesselState.forward, vesselState.up) * vesselState.maxThrustAccel;
-            if (maxAccel - minAccel > 0)
-            {
-                core.thrust.targetThrottle = Mathf.Clamp((float)((desiredAccel - minAccel) / (maxAccel - minAccel)), 0.0F, 1.0F);
-            }
-            else
-            {
-                core.thrust.targetThrottle = 0;
-            }
-
-            //angle up and slightly away from vertical:
-            Vector3d desiredThrustVector = (vesselState.up + 0.2 * horizontalPointingDirection).normalized;
-
-            core.attitude.attitudeTo(desiredThrustVector, AttitudeReference.INERTIAL, this);
-
-            status = "Killing horizontal velocity before final descent";
-        }
-
-        public void DriveUntargetedLanding(FlightCtrlState s)
-        {
-            if (vessel.LandedOrSplashed)
-            {
-                core.thrust.ThrustOff();
-                core.thrust.users.Remove(this);
-                StopLanding();
-                return;
-            }
-
-            double minalt = Math.Min(vesselState.altitudeBottom, Math.Min(vesselState.altitudeASL, vesselState.altitudeTrue));
-
-            if ( deployGears && !deployedGears && (minalt < 1000)) DeployLandingGears();
-
-            if (vesselState.limitedMaxThrustAccel < vesselState.gravityForce.magnitude)
-            {
-                //if we have TWR < 1, just try as hard as we can to decelerate:
-                //(we need this special case because otherwise the calculations spit out NaN's)
-                core.thrust.tmode = MechJebModuleThrustController.TMode.KEEP_VERTICAL;
-                core.thrust.trans_kill_h = true;
-                core.thrust.trans_spd_act = 0;
-            }
-            else if (minalt > 200)
-            {
-                if ((vesselState.velocityVesselSurface.magnitude > 5) && (Vector3d.Angle(vesselState.velocityVesselSurface, vesselState.up) < 80))
-                {
-                    //if we have positive vertical velocity, point up and don't thrust:
-                    core.attitude.attitudeTo(Vector3d.up, AttitudeReference.SURFACE_NORTH, null);
-                    core.thrust.tmode = MechJebModuleThrustController.TMode.DIRECT;
-                    core.thrust.trans_spd_act = 0;
-                }
-                else if ((vesselState.velocityVesselSurface.magnitude > 5) && (Vector3d.Angle(vesselState.forward, -vesselState.velocityVesselSurface) > 45))
-                {
-                    //if we're not facing approximately retrograde, turn to point retrograde and don't thrust:
-                    core.attitude.attitudeTo(Vector3d.back, AttitudeReference.SURFACE_VELOCITY, null);
-                    core.thrust.tmode = MechJebModuleThrustController.TMode.DIRECT;
-                    core.thrust.trans_spd_act = 0;
-                }
-                else
-                {
-                    //if we're above 200m, point retrograde and control surface velocity:
-                    core.attitude.attitudeTo(Vector3d.back, AttitudeReference.SURFACE_VELOCITY, null);
-                    
-                    core.thrust.tmode = MechJebModuleThrustController.TMode.KEEP_SURFACE;
-                    
-                    //core.thrust.trans_spd_act = (float)Math.Sqrt((vesselState.maxThrustAccel - vesselState.gravityForce.magnitude) * 2 * minalt) * 0.90F;
-                    Vector3d estimatedLandingPosition = vesselState.CoM + vesselState.velocityVesselSurface.sqrMagnitude / (2 * vesselState.limitedMaxThrustAccel) * vesselState.velocityVesselSurfaceUnit;
-                    double terrainRadius = mainBody.Radius + mainBody.TerrainAltitude(estimatedLandingPosition);
-                    IDescentSpeedPolicy aggressivePolicy = new GravityTurnDescentSpeedPolicy(terrainRadius, mainBody.GeeASL * 9.81, vesselState.limitedMaxThrustAccel);
-                    core.thrust.trans_spd_act = (float)(aggressivePolicy.MaxAllowedSpeed(vesselState.CoM - mainBody.position, vesselState.velocityVesselSurface));
-                }
-            }
-            else
-            {
-                //last 200 meters:
-                core.thrust.trans_spd_act = -Mathf.Lerp(0, (float)Math.Sqrt((vesselState.limitedMaxThrustAccel - vesselState.localg) * 2 * 200) * 0.90F, (float)minalt / 200);
-
-                //take into account desired landing speed:
-                core.thrust.trans_spd_act = (float)Math.Min(-touchdownSpeed, core.thrust.trans_spd_act);
-
-//                core.thrust.tmode = MechJebModuleThrustController.TMode.KEEP_VERTICAL;
-//                core.thrust.trans_kill_h = true;
-                
-//                if (Math.Abs(Vector3d.Angle(-vesselState.velocityVesselSurface, vesselState.up)) < 10)
-                if (vesselState.speedSurfaceHorizontal < 5)
-                {
-                    //if we're falling more or less straight down, control vertical speed and 
-                    //kill horizontal velocity
-                    core.thrust.tmode = MechJebModuleThrustController.TMode.KEEP_VERTICAL;
-                    core.thrust.trans_kill_h = true;
-                }
-                else
-                {
-                    //if we're falling at a significant angle from vertical, our vertical speed might be
-                    //quite small but we might still need to decelerate. Control the total speed instead
-                    //by thrusting directly retrograde
-                    core.attitude.attitudeTo(Vector3d.back, AttitudeReference.SURFACE_VELOCITY, null);
-                    core.thrust.tmode = MechJebModuleThrustController.TMode.KEEP_SURFACE;
-                    core.thrust.trans_spd_act *= -1;
-                }
-            }
-
-            status = "Final descent: " + vesselState.altitudeBottom.ToString("F0") + "m above terrain";
-        }
-
-<<<<<<< HEAD
-        public void FixedUpdateParachuteControl()
-        {
-            // Are there any deployable parachutes? If not then there is no point in us being here. Lets switch to cruising to the deceleration burn instead.
-            if (!ParachutesDeployable())
-            {
-                predictor.runErrorSimulations = false;
-                parachutePlan.ClearData();
-                landStep = LandStep.FINAL_DESCENT;
-                return;
-            }
-            else
-            {
-                predictor.runErrorSimulations = true;
-            }
-
-            // Firstly - do we have a parchute plan? If not then we had better get one quick!
-            if (null == parachutePlan)
-            {
-                parachutePlan = new ParachutePlan(this);
-            }
-
-            // Is there an error prediction available? If so add that into the mix
-            if (this.ErrorPredictionReady)
-            {
-                if (parachutePlan.AddResult(errorPrediction))
-                {
-                    // The parachute plan has told us to give up. 
-                    predictor.runErrorSimulations = false;
-                    parachutePlan.ClearData();
-                    landStep = LandStep.FINAL_DESCENT;
-                    return;
-                }
-            }
-
-            // Has the Landing prediction been updated? If so then we can use the result to refine our parachute plan.
-            if (this.PredictionReady)
-            {
-                if (parachutePlan.AddResult(prediction))
-                {
-                    // The parachute plan has told us to give up. 
-                    predictor.runErrorSimulations = false;
-                    parachutePlan.ClearData();
-                    landStep = LandStep.FINAL_DESCENT;
-                    return;
-                }
-            }
-
-            // Update the status to make it look like something interesting is going on under the covers!
-            status = "Targeting by timing parachute deployment. Multipler:" + parachutePlan.GetMultiplier().ToString("F4");
-        }
-
-        public void ControlParachutes()
-        {
-            // Firstly - do we have a parchute plan? If not then we had better get one quick!
-            if (null == parachutePlan)
-            {
-                parachutePlan = new ParachutePlan(this);
-            }
-
-            // Are there any deployable parachutes? If not then there is no point in us being here. Lets switch to cruising to the deceleration burn instead.
-            if (!ParachutesDeployable())
-            {
-                predictor.runErrorSimulations = false;
-                parachutePlan.ClearData();
-                return;
-            }
-            else
-            {
-                predictor.runErrorSimulations = true;
-            }
-
-            // Is there an error prediction available? If so add that into the mix
-            if (this.ErrorPredictionReady)
-            {
-                if (parachutePlan.AddResult(errorPrediction))
-                {
-                    // The parachute plan has told us to give up. Clear the data and start again
-                    parachutePlan.ClearData();
-                    return;
-                }
-            }
-
-            // Has the Landing prediction been updated? If so then we can use the result to refine our parachute plan.
-            if (this.PredictionReady)
-            {
-                if (parachutePlan.AddResult(prediction))
-                {
-                    // The parachute plan has told us to give up. Clear the data and start again
-                    parachutePlan.ClearData();
-                    return;
-                }
-            }
-
-            // Update the status to make it look like something interesting is going on under the covers!
-            status = "Targeting by timing parachute deployment. Multipler:" + parachutePlan.GetMultiplier().ToString("F4");
-        }
-
-=======
->>>>>>> 29bb301b
-        void DeployParachutes()
-        {
-            if (vesselState.mainBody.atmosphere && deployChutes)
-                foreach (ModuleParachute p in vesselState.parachutes)
-                {
-                    if (p.part.inverseStage >= limitChutesStage && p.deploymentState == ModuleParachute.deploymentStates.STOWED && p.deployAltitude * 3 > vesselState.altitudeTrue )
-                    {
-                        p.DeployAction(null);
-                    }
-                }
-        }
-
-        void DeployLandingGears()
-        {
-            //new-style landing legs are activated by an event:
-            //vessel.rootPart.SendEvent("LowerLeg");
-
-            //old-style landings legs are activated on part activation:
-            foreach (Part p in vessel.parts)
-            {
-                if (p.HasModule<ModuleLandingLeg>()) 
-                    if ( p.inverseStage >= limitGearsStage )
-                        foreach (ModuleLandingLeg l in p.FindModulesImplementing<ModuleLandingLeg>())
-                            l.LowerLeg();
-
-                if (p is LandingLeg)
-                {
-                    LandingLeg l = (LandingLeg)p;
-                    if (l.legState == LandingLeg.LegStates.RETRACTED)
-                    {
-                        l.DeployOnActivate = true;
-                        l.force_activate();
-                    }
-                }
-            }
-            deployedGears = true;
-        }
-
-        IDescentSpeedPolicy PickDescentSpeedPolicy()
-        {
-            if (UseAtmosphereToBrake())
-            {
-                return new CoastDescentSpeedPolicy(mainBody.Radius + DecelerationEndAltitude());
-            }
-
-            return new SafeDescentSpeedPolicy(mainBody.Radius + DecelerationEndAltitude(), mainBody.GeeASL * 9.81, vesselState.limitedMaxThrustAccel);
-        }
-
-        double DecelerationEndAltitude()
-        {
-            if (UseAtmosphereToBrake())
-            {
-                // if the atmosphere is thick, deceleration (meaning freefall through the atmosphere)
-                // should end a safe height above the landing site in order to allow braking from terminal velocity
-                double landingSiteDragLength = mainBody.DragLength(LandingAltitude, (vesselState.massDrag + ParachuteAddedDragMass()) / vesselState.mass);
-
-                return 2 * landingSiteDragLength + LandingAltitude;
-            }
-            else
-            {
-                //if the atmosphere is thin, the deceleration burn should end
-                //500 meters above the landing site to allow for a controlled final descent
-                return 500 + LandingAltitude;
-            }
-        }
-
-        //On planets with thick enough atmospheres, we shouldn't do a deceleration burn. Rather,
-        //we should let the atmosphere decelerate us and only burn during the final descent to
-        //ensure a safe touchdown speed. How do we tell if the atmosphere is thick enough? We check
-        //to see if there is an altitude within the atmosphere for which the characteristic distance
-        //over which drag slows the ship is smaller than the altitude above the terrain. If so, we can
-        //expect to get slowed to near terminal velocity before impacting the ground. 
-        public bool UseAtmosphereToBrake()
-        {
-            //The air density goes like exp(-h/(scale height)), so the drag length goes like exp(+h/(scale height)).
-            //Some math shows that if (scale height) > e * (surface drag length) then 
-            //there is an altitude at which (altitude) > (drag length at that altitude).
-            double seaLevelDragLength = mainBody.DragLength(0, (vesselState.massDrag + ParachuteAddedDragMass()) / vesselState.mass);
-            return (1000 * mainBody.atmosphereScaleHeight > 2.71828 * seaLevelDragLength);
-        }
-
-        // This is not the exact number, but it's good enough for our use
-        public double ParachuteAddedDragMass()
-        {
-            double addedDragMass = 0;
-            if (vesselState.mainBody.atmosphere && deployChutes)
-            {
-                foreach (ModuleParachute p in vesselState.parachutes)
-                {
-                    if (p.part.inverseStage >= limitChutesStage)
-                        switch (p.deploymentState)
-                        {
-                            case ModuleParachute.deploymentStates.STOWED:
-                            case ModuleParachute.deploymentStates.ACTIVE:
-                                addedDragMass += p.part.mass * p.fullyDeployedDrag - p.part.mass * p.stowedDrag;
-                                break;
-                            case ModuleParachute.deploymentStates.SEMIDEPLOYED:
-                                addedDragMass += p.part.mass * p.fullyDeployedDrag - p.part.mass * p.semiDeployedDrag;
-                                break;
-                        }
-
-                }
-            }
-            return addedDragMass;
-        }
-
-
-
-
-
-
-        bool UseLowDeorbitStrategy()
-        {
-            if (mainBody.atmosphere) return false;
-
-            double periapsisSpeed = orbit.SwappedOrbitalVelocityAtUT(orbit.NextPeriapsisTime(vesselState.time)).magnitude;
-            double stoppingDistance = Math.Pow(periapsisSpeed, 2) / (2 * vesselState.limitedMaxThrustAccel);
-
-            return orbit.PeA < 2 * stoppingDistance + mainBody.Radius / 4;
-        }
-
-        double MaxAllowedSpeed()
-        {
-            return descentSpeedPolicy.MaxAllowedSpeed(vesselState.CoM - mainBody.position, vesselState.velocityVesselSurface);
-        }
-
-        double MaxAllowedSpeedAfterDt(double dt)
-        {
-            return descentSpeedPolicy.MaxAllowedSpeed(vesselState.CoM + vesselState.velocityVesselOrbit * dt - mainBody.position,
-                vesselState.velocityVesselSurface + dt * vesselState.gravityForce);
-        }
-
-        public override void OnStart(PartModule.StartState state)
-        {
-            predictor = core.GetComputerModule<MechJebModuleLandingPredictions>();
-        }
-
-        public MechJebModuleLandingAutopilot(MechJebCore core) : base(core) { }
-    }
-
-    //A descent speed policy that gives the max safe speed if our entire velocity were straight down
-    class SafeDescentSpeedPolicy : IDescentSpeedPolicy
-    {
-        double terrainRadius;
-        double g;
-        double thrust;
-
-        public SafeDescentSpeedPolicy(double terrainRadius, double g, double thrust)
-        {
-            this.terrainRadius = terrainRadius;
-            this.g = g;
-            this.thrust = thrust;
-        }
-
-        public double MaxAllowedSpeed(Vector3d pos, Vector3d vel)
-        {
-            double altitude = pos.magnitude - terrainRadius;
-            return 0.9 * Math.Sqrt(2 * (thrust - g) * altitude);
-        }
-    }
-
-    class CoastDescentSpeedPolicy : IDescentSpeedPolicy
-    {
-        double endCoastRadius;
-        public CoastDescentSpeedPolicy(double endCoastRadius)
-        {
-            this.endCoastRadius = endCoastRadius;
-        }
-
-        public double MaxAllowedSpeed(Vector3d pos, Vector3d vel)
-        {
-            if (pos.magnitude > endCoastRadius) return double.MaxValue;
-            else return 0;
-        }
-    }
-
-    class GravityTurnDescentSpeedPolicy : IDescentSpeedPolicy
-    {
-        double terrainRadius;
-        double g;
-        double thrust;
-
-        public GravityTurnDescentSpeedPolicy(double terrainRadius, double g, double thrust)
-        {
-            this.terrainRadius = terrainRadius;
-            this.g = g;
-            this.thrust = thrust;
-        }
-
-        public double MaxAllowedSpeed(Vector3d pos, Vector3d vel)
-        {
-            //do a binary search for the max speed that avoids death
-            double maxFallDistance = pos.magnitude - terrainRadius;
-
-            double lowerBound = 0;
-            double upperBound = 1.1 * vel.magnitude;
-
-            while (upperBound - lowerBound > 0.1)
-            {
-                double test = (upperBound + lowerBound) / 2;
-                if (GravityTurnFallDistance(pos, test * vel.normalized) < maxFallDistance) lowerBound = test;
-                else upperBound = test;
-            }
-            return 0.95 * ((upperBound + lowerBound) / 2);
-        }
-
-        public double GravityTurnFallDistance(Vector3d x, Vector3d v)
-        {
-            double startRadius = x.magnitude;
-
-            int steps = 10;
-            for (int i = 0; i < steps; i++)
-            {
-                Vector3d gVec = -g * x.normalized;
-                Vector3d thrustVec = -thrust * v.normalized;
-                double dt = (1.0 / (steps - i)) * (v.magnitude / thrust);
-                Vector3d newV = v + dt * (thrustVec + gVec);
-                x += dt * (v + newV) / 2;
-                v = newV;
-            }
-
-            double endRadius = x.magnitude;
-
-            endRadius -= v.sqrMagnitude / (2 * (thrust - g));
-
-            return startRadius - endRadius;
-        }
-    }
-}
+﻿using System;
+using System.Collections.Generic;
+using System.Linq;
+using System.Text;
+using UnityEngine;
+
+namespace MuMech
+{
+    public class MechJebModuleLandingAutopilot : ComputerModule
+    {
+
+        //public interface:
+        public void LandAtPositionTarget(object controller)
+        {
+            users.Add(controller);
+
+            predictor.users.Add(this);
+            vessel.RemoveAllManeuverNodes(); //for the benefit of the landing predictions module
+
+            deployedGears = false;
+            deorbitBurnTriggered = false;
+            lowDeorbitEndConditionSet = false;
+            planeChangeTriggered = false;
+
+
+            if (orbit.PeA < 0) landStep = LandStep.COURSE_CORRECTIONS;
+            else if (UseLowDeorbitStrategy()) landStep = LandStep.PLANE_CHANGE;
+            else landStep = LandStep.DEORBIT_BURN;
+        }
+
+        public void LandUntargeted(object controller)
+        {
+            users.Add(controller);
+
+            deployedGears = false;
+
+            landStep = LandStep.UNTARGETED_DEORBIT;
+        }
+
+        public void StopLanding()
+        {
+            this.users.Clear();
+        }
+
+        [Persistent(pass = (int)(Pass.Local | Pass.Type | Pass.Global))]
+        public EditableDouble touchdownSpeed = 0.5;
+
+        public string status = "";
+
+        //Internal state:
+        enum LandStep
+        {
+            PLANE_CHANGE, LOW_DEORBIT_BURN, DEORBIT_BURN, COURSE_CORRECTIONS, COAST_TO_DECELERATION,
+            DECELERATING, KILLING_HORIZONTAL_VELOCITY, FINAL_DESCENT, UNTARGETED_DEORBIT, OFF
+        }
+        LandStep landStep = LandStep.OFF;
+
+        IDescentSpeedPolicy descentSpeedPolicy;
+
+        bool planeChangeTriggered = false;
+        double planeChangeDVLeft = 0;
+        bool deorbitBurnTriggered = false;
+        double lowDeorbitBurnMaxThrottle;
+        bool lowDeorbitEndConditionSet = false;
+        bool lowDeorbitEndOnLandingSiteNearer = false;
+        bool deployedGears = false;
+
+        [Persistent(pass = (int)(Pass.Local | Pass.Type | Pass.Global))]
+        public bool deployGears = true;
+        [Persistent(pass = (int)(Pass.Local | Pass.Type | Pass.Global))]
+        public EditableInt limitGearsStage = 0;
+        [Persistent(pass = (int)(Pass.Local | Pass.Type | Pass.Global))]
+        public bool deployChutes = true;
+        [Persistent(pass = (int)(Pass.Local | Pass.Type | Pass.Global))]
+        public EditableInt limitChutesStage = 0;
+
+        double lowDeorbitBurnTriggerFactor = 2;
+
+        //Landing prediction data:
+        MechJebModuleLandingPredictions predictor;
+        ReentrySimulation.Result prediction;
+        bool warpReady = false;
+        bool PredictionReady //We shouldn't do any autopilot stuff until this is true
+        {
+            get
+            {
+                return (prediction != null) &&
+                       (prediction.outcome == ReentrySimulation.Outcome.LANDED);
+            }
+        }
+        double LandingAltitude //the altitude above sea level of the terrain at the landing site
+        {
+            get
+            {
+                if (PredictionReady) return mainBody.TerrainAltitude(prediction.endPosition.latitude, prediction.endPosition.longitude);
+                else return 0;
+            }
+        }
+        Vector3d LandingSite //the current position of the landing site
+        {
+            get
+            {
+                return mainBody.GetWorldSurfacePosition(prediction.endPosition.latitude,
+                                                        prediction.endPosition.longitude, LandingAltitude);
+            }
+        }
+        Vector3d RotatedLandingSite //the position where the landing site will be when we land at it
+        {
+            get { return prediction.WorldEndPosition(); }
+        }
+
+        public override void OnModuleEnabled()
+        {
+            core.attitude.users.Add(this);
+            core.thrust.users.Add(this);
+        }
+
+        public override void OnModuleDisabled()
+        {
+            core.attitude.attitudeDeactivate();
+            predictor.users.Remove(this);
+            predictor.descentSpeedPolicy = null;
+            core.thrust.ThrustOff();
+            core.thrust.users.Remove(this);
+            landStep = LandStep.OFF;
+            status = "Off";
+        }
+
+        public override void Drive(FlightCtrlState s)
+        {
+            if (landStep == LandStep.OFF) return;
+
+            descentSpeedPolicy = PickDescentSpeedPolicy();
+
+            predictor.descentSpeedPolicy = PickDescentSpeedPolicy(); //create a separate IDescentSpeedPolicy object for the simulation
+            predictor.endAltitudeASL = DecelerationEndAltitude();
+
+            prediction = predictor.GetResult(); //grab a reference to the current result, in case a new one comes in while we're doing stuff
+
+            if (!PredictionReady && landStep != LandStep.DEORBIT_BURN && landStep != LandStep.PLANE_CHANGE && landStep != LandStep.LOW_DEORBIT_BURN
+                && landStep != LandStep.UNTARGETED_DEORBIT && landStep != LandStep.FINAL_DESCENT) return;
+
+            switch (landStep)
+            {
+                case LandStep.UNTARGETED_DEORBIT:
+                    DriveUntargetedDeorbit(s);
+                    break;
+
+                case LandStep.PLANE_CHANGE:
+                    DrivePlaneChange(s);
+                    break;
+
+                case LandStep.LOW_DEORBIT_BURN:
+                    DriveLowDeorbitBurn(s);
+                    break;
+
+                case LandStep.DEORBIT_BURN:
+                    DriveDeorbitBurn(s);
+                    break;
+
+                case LandStep.COURSE_CORRECTIONS:
+                    DriveCourseCorrections(s);
+                    break;
+
+                case LandStep.KILLING_HORIZONTAL_VELOCITY:
+                    DriveKillHorizontalVelocity(s);
+                    break;
+
+                case LandStep.FINAL_DESCENT:
+                    DriveUntargetedLanding(s);
+                    break;
+
+                default:
+                    break;
+            }
+
+        }
+
+        public override void OnFixedUpdate()
+        {
+            switch (landStep)
+            {
+                case LandStep.PLANE_CHANGE:
+                    FixedUpdatePlaneChange();
+                    break;
+
+                case LandStep.LOW_DEORBIT_BURN:
+                    FixedUpdateLowDeorbitBurn();
+                    break;
+
+                case LandStep.DEORBIT_BURN:
+                    FixedUpdateDeorbitBurn();
+                    break;
+
+                case LandStep.COAST_TO_DECELERATION:
+                    FixedUpdateCoastToDeceleration();
+                    break;
+
+                case LandStep.DECELERATING:
+                    FixedUpdateDecelerationBurn();
+                    break;
+
+                default:
+                    break;
+            }
+            DeployParachutes();
+        }
+
+        void DriveUntargetedDeorbit(FlightCtrlState s)
+        {
+            if (orbit.PeA < -0.1 * mainBody.Radius)
+            {
+                core.thrust.targetThrottle = 0;
+                landStep = LandStep.FINAL_DESCENT;
+                return;
+            }
+
+            core.attitude.attitudeTo(Vector3d.back, AttitudeReference.ORBIT_HORIZONTAL, this);
+            if (core.attitude.attitudeAngleFromTarget() < 5) core.thrust.targetThrottle = 1;
+            else core.thrust.targetThrottle = 0;
+
+            status = "Doing deorbit burn.";
+        }
+
+        void FixedUpdatePlaneChange()
+        {
+            Vector3d targetRadialVector = mainBody.GetRelSurfacePosition(core.target.targetLatitude, core.target.targetLongitude, 0);
+            Vector3d currentRadialVector = vesselState.CoM - mainBody.position;
+            double angleToTarget = Vector3d.Angle(targetRadialVector, currentRadialVector);
+            bool approaching = Vector3d.Dot(targetRadialVector - currentRadialVector, vesselState.velocityVesselOrbit) > 0;
+
+            if (!planeChangeTriggered && approaching && (angleToTarget > 80) && (angleToTarget < 90))
+            {
+                if (!MuUtils.PhysicsRunning()) core.warp.MinimumWarp(true);
+                planeChangeTriggered = true;
+            }
+
+            if (planeChangeTriggered)
+            {
+                Vector3d horizontalToTarget = ComputePlaneChange();
+                Vector3d finalVelocity = Quaternion.FromToRotation(vesselState.horizontalOrbit, horizontalToTarget) * vesselState.velocityVesselOrbit;
+
+                Vector3d deltaV = finalVelocity - vesselState.velocityVesselOrbit;
+                //burn normal+ or normal- to avoid dropping the Pe:
+                Vector3d burnDir = Vector3d.Exclude(vesselState.up, Vector3d.Exclude(vesselState.velocityVesselOrbit, deltaV));
+                planeChangeDVLeft = Math.PI / 180 * Vector3d.Angle(finalVelocity, vesselState.velocityVesselOrbit) * vesselState.speedOrbitHorizontal;
+                core.attitude.attitudeTo(burnDir, AttitudeReference.INERTIAL, this);
+                if (planeChangeDVLeft < 0.1F)
+                {
+                    landStep = LandStep.LOW_DEORBIT_BURN;
+                }
+
+                status = "Executing low orbit plane change of about " + planeChangeDVLeft.ToString("F0") + " m/s";
+            }
+            else
+            {
+                if (core.node.autowarp) core.warp.WarpRegularAtRate((float)(orbit.period / 6));
+                status = "Moving to low orbit plane change burn point";
+            }
+        }
+
+        //Could make this an iterative procedure for improved accuracy
+        Vector3d ComputePlaneChange()
+        {
+            Vector3d targetRadialVector = mainBody.GetRelSurfacePosition(core.target.targetLatitude, core.target.targetLongitude, 0);
+            Vector3d currentRadialVector = vesselState.CoM - mainBody.position;
+            double angleToTarget = Vector3d.Angle(targetRadialVector, currentRadialVector);
+            //this calculation seems like it might be be working right:
+            double timeToTarget = orbit.TimeOfTrueAnomaly(orbit.trueAnomaly + angleToTarget, vesselState.time) - vesselState.time;
+            double planetRotationAngle = 360 * timeToTarget / mainBody.rotationPeriod;
+            Quaternion planetRotation = Quaternion.AngleAxis((float)planetRotationAngle, mainBody.angularVelocity);
+            Vector3d targetRadialVectorOnFlyover = planetRotation * targetRadialVector;
+            Vector3d horizontalToTarget = Vector3d.Exclude(vesselState.up, targetRadialVectorOnFlyover - currentRadialVector).normalized;
+            return horizontalToTarget;
+        }
+
+        void DrivePlaneChange(FlightCtrlState s)
+        {
+            if (planeChangeTriggered && core.attitude.attitudeAngleFromTarget() < 2)
+            {
+                core.thrust.targetThrottle = Mathf.Clamp01((float)(planeChangeDVLeft / (2 * vesselState.maxThrustAccel)));
+            }
+            else
+            {
+                core.thrust.targetThrottle = 0;
+            }
+        }
+
+        void FixedUpdateLowDeorbitBurn()
+        {
+            //Decide when we will start the deorbit burn:
+            double stoppingDistance = Math.Pow(vesselState.speedSurfaceHorizontal, 2) / (2 * vesselState.limitedMaxThrustAccel);
+            double triggerDistance = lowDeorbitBurnTriggerFactor * stoppingDistance;
+            double heightAboveTarget = vesselState.altitudeASL - DecelerationEndAltitude();
+            if (triggerDistance < heightAboveTarget)
+            {
+                triggerDistance = heightAboveTarget;
+            }
+
+            //See if it's time to start the deorbit burn:
+            double rangeToTarget = Vector3d.Exclude(vesselState.up, core.target.GetPositionTargetPosition() - vesselState.CoM).magnitude;
+
+            if (!deorbitBurnTriggered && rangeToTarget < triggerDistance)
+            {
+                if (!MuUtils.PhysicsRunning()) core.warp.MinimumWarp(true);
+                deorbitBurnTriggered = true;
+            }
+
+            if (deorbitBurnTriggered) status = "Executing low deorbit burn";
+            else status = "Moving to low deorbit burn point";
+
+            //Warp toward deorbit burn if it hasn't been triggerd yet:
+            if (!deorbitBurnTriggered && core.node.autowarp && rangeToTarget > 2 * triggerDistance) core.warp.WarpRegularAtRate((float)(orbit.period / 6));
+            if (rangeToTarget < triggerDistance && !MuUtils.PhysicsRunning()) core.warp.MinimumWarp();
+
+            //By default, thrust straight back at max throttle
+            Vector3d thrustDirection = -vesselState.velocityVesselSurfaceUnit;
+            lowDeorbitBurnMaxThrottle = 1;
+
+            //If we are burning, we watch the predicted landing site and switch to the braking
+            //burn when the predicted landing site crosses the target. We also use the predictions
+            //to steer the predicted landing site toward the target
+            if (deorbitBurnTriggered && PredictionReady)
+            {
+                //angle slightly left or right to fix any cross-range error in the predicted landing site:
+                Vector3d horizontalToLandingSite = Vector3d.Exclude(vesselState.up, LandingSite - vesselState.CoM).normalized;
+                Vector3d horizontalToTarget = Vector3d.Exclude(vesselState.up, core.target.GetPositionTargetPosition() - vesselState.CoM).normalized;
+                double angleGain = 4;
+                Vector3d angleCorrection = angleGain * (horizontalToTarget - horizontalToLandingSite);
+                if (angleCorrection.magnitude > 0.1) angleCorrection *= 0.1 / angleCorrection.magnitude;
+                thrustDirection = (thrustDirection + angleCorrection).normalized;
+
+                double rangeToLandingSite = Vector3d.Exclude(vesselState.up, LandingSite - vesselState.CoM).magnitude;
+                double maxAllowedSpeed = MaxAllowedSpeed();
+
+                if (!lowDeorbitEndConditionSet && Vector3d.Distance(LandingSite, vesselState.CoM) < mainBody.Radius + vesselState.altitudeASL)
+                {
+                    lowDeorbitEndOnLandingSiteNearer = rangeToLandingSite > rangeToTarget;
+                    lowDeorbitEndConditionSet = true;
+                }
+
+                lowDeorbitBurnMaxThrottle = 1;
+
+                if (orbit.PeA < 0)
+                {
+                    if (rangeToLandingSite > rangeToTarget)
+                    {
+                        if (lowDeorbitEndConditionSet && !lowDeorbitEndOnLandingSiteNearer)
+                        {
+                            landStep = LandStep.DECELERATING;
+                            core.thrust.targetThrottle = 0;
+                        }
+
+                        double maxAllowedSpeedAfterDt = MaxAllowedSpeedAfterDt(vesselState.deltaT);
+                        double speedAfterDt = vesselState.speedSurface + vesselState.deltaT * Vector3d.Dot(vesselState.gravityForce, vesselState.velocityVesselSurfaceUnit);
+                        double throttleToMaintainLandingSite;
+                        if (vesselState.speedSurface < maxAllowedSpeed) throttleToMaintainLandingSite = 0;
+                        else throttleToMaintainLandingSite = (speedAfterDt - maxAllowedSpeedAfterDt) / (vesselState.deltaT * vesselState.maxThrustAccel);
+
+                        lowDeorbitBurnMaxThrottle = throttleToMaintainLandingSite + 1 * (rangeToLandingSite / rangeToTarget - 1) + 0.2;
+                    }
+                    else
+                    {
+                        if (lowDeorbitEndConditionSet && lowDeorbitEndOnLandingSiteNearer)
+                        {
+                            landStep = LandStep.DECELERATING;
+                            core.thrust.targetThrottle = 0;
+                        }
+                        else
+                        {
+                            lowDeorbitBurnMaxThrottle = 0;
+                            status = "Deorbit burn complete: waiting for the right moment to start braking";
+                        }
+                    }
+                }
+            }
+
+            core.attitude.attitudeTo(thrustDirection, AttitudeReference.INERTIAL, this);
+        }
+
+        void DriveLowDeorbitBurn(FlightCtrlState s)
+        {
+            if (deorbitBurnTriggered && core.attitude.attitudeAngleFromTarget() < 5)
+            {
+                core.thrust.targetThrottle = Mathf.Clamp01((float)lowDeorbitBurnMaxThrottle);
+            }
+            else
+            {
+                core.thrust.targetThrottle = 0;
+            }
+        }
+
+        void FixedUpdateDeorbitBurn()
+        {
+            //if we don't want to deorbit but we're already on a reentry trajectory, we can't wait until the ideal point 
+            //in the orbit to deorbt; we already have deorbited.
+            if (part.vessel.orbit.ApA < part.vessel.mainBody.RealMaxAtmosphereAltitude())
+            {
+                landStep = LandStep.COURSE_CORRECTIONS;
+                core.thrust.targetThrottle = 0;
+                return;
+            }
+
+            //We aim for a trajectory that 
+            // a) has the same vertical speed as our current trajectory
+            // b) has a horizontal speed that will give it a periapsis of -10% of the body's radius
+            // c) has a heading that points toward where the target will be at the end of free-fall, accounting for planetary rotation
+            Vector3d horizontalDV = OrbitalManeuverCalculator.DeltaVToChangePeriapsis(orbit, vesselState.time, 0.9 * mainBody.Radius); //Imagine we are going to deorbit now. Find the burn that would lower our periapsis to -10% of the planet's radius
+            Orbit forwardDeorbitTrajectory = orbit.PerturbedOrbit(vesselState.time, horizontalDV);                                     //Compute the orbit that would put us on
+            double freefallTime = forwardDeorbitTrajectory.NextTimeOfRadius(vesselState.time, mainBody.Radius) - vesselState.time;     //Find how long that orbit would take to impact the ground
+            double planetRotationDuringFreefall = 360 * freefallTime / mainBody.rotationPeriod;                                        //Find how many degrees the planet will rotate during that time
+            Vector3d currentTargetRadialVector = mainBody.GetRelSurfacePosition(core.target.targetLatitude, core.target.targetLongitude, 0); //Find the current vector from the planet center to the target landing site
+            Quaternion freefallPlanetRotation = Quaternion.AngleAxis((float)planetRotationDuringFreefall, mainBody.angularVelocity);   //Construct a quaternion representing the rotation of the planet found above
+            Vector3d freefallEndTargetRadialVector = freefallPlanetRotation * currentTargetRadialVector;                               //Use this quaternion to find what the vector from the planet center to the target will be when we hit the ground
+            Vector3d freefallEndTargetPosition = mainBody.position + freefallEndTargetRadialVector;                                    //Then find the actual position of the target at that time
+            Vector3d freefallEndHorizontalToTarget = Vector3d.Exclude(vesselState.up, freefallEndTargetPosition - vesselState.CoM).normalized; //Find a horizontal unit vector that points toward where the target will be when we hit the ground
+            Vector3d currentHorizontalVelocity = Vector3d.Exclude(vesselState.up, vesselState.velocityVesselOrbit); //Find our current horizontal velocity
+            double finalHorizontalSpeed = (currentHorizontalVelocity + horizontalDV).magnitude;                     //Find the desired horizontal speed after the deorbit burn
+            Vector3d finalHorizontalVelocity = finalHorizontalSpeed * freefallEndHorizontalToTarget;                //Combine the desired speed and direction to get the desired velocity after the deorbi burn
+
+            //Compute the angle between the location of the target at the end of freefall and the normal to our orbit:
+            Vector3d currentRadialVector = vesselState.CoM - part.vessel.mainBody.position;
+            double targetAngleToOrbitNormal = Vector3d.Angle(orbit.SwappedOrbitNormal(), freefallEndTargetRadialVector);
+            targetAngleToOrbitNormal = Math.Min(targetAngleToOrbitNormal, 180 - targetAngleToOrbitNormal);
+
+            double targetAheadAngle = Vector3d.Angle(currentRadialVector, freefallEndTargetRadialVector); //How far ahead the target is, in degrees
+            double planeChangeAngle = Vector3d.Angle(currentHorizontalVelocity, freefallEndHorizontalToTarget); //The plane change required to get onto the deorbit trajectory, in degrees
+
+            //If the target is basically almost normal to our orbit, it doesn't matter when we deorbit; might as well do it now
+            //Otherwise, wait until the target is ahead
+            if (targetAngleToOrbitNormal < 10
+                || (targetAheadAngle < 90 && targetAheadAngle > 60 && planeChangeAngle < 90))
+            {
+                deorbitBurnTriggered = true;
+            }
+
+            if (deorbitBurnTriggered)
+            {
+            	if (!MuUtils.PhysicsRunning()) { core.warp.MinimumWarp(); } //get out of warp
+
+                Vector3d deltaV = finalHorizontalVelocity - currentHorizontalVelocity;
+                core.attitude.attitudeTo(deltaV.normalized, AttitudeReference.INERTIAL, this);
+
+                if (deltaV.magnitude < 2.0) landStep = LandStep.COURSE_CORRECTIONS;
+
+                status = "Doing high deorbit burn";
+            }
+            else
+            {
+                core.attitude.attitudeTo(Vector3d.back, AttitudeReference.ORBIT, this);
+                if (core.node.autowarp) core.warp.WarpRegularAtRate((float)(orbit.period / 10));
+
+                status = "Moving to high deorbit burn point";
+            }
+        }
+
+        void DriveDeorbitBurn(FlightCtrlState s)
+        {
+            if (deorbitBurnTriggered && core.attitude.attitudeAngleFromTarget() < 5) core.thrust.targetThrottle = 1.0F;
+            else core.thrust.targetThrottle = 0;
+        }
+
+        //Estimate the delta-V of the correction burn that would be required to put us on
+        //course for the target
+        public Vector3d ComputeCourseCorrection(bool allowPrograde)
+        {
+            //actualLandingPosition is the predicted actual landing position
+            Vector3d actualLandingPosition = RotatedLandingSite - mainBody.position;
+
+            //orbitLandingPosition is the point where our current orbit intersects the planet
+            double endRadius = mainBody.Radius + DecelerationEndAltitude() - 100;
+            Vector3d orbitLandingPosition = orbit.SwappedRelativePositionAtUT(orbit.NextTimeOfRadius(vesselState.time, endRadius));
+
+            //convertOrbitToActual is a rotation that rotates orbitLandingPosition on actualLandingPosition
+            Quaternion convertOrbitToActual = Quaternion.FromToRotation(orbitLandingPosition, actualLandingPosition);
+
+            //Consider the effect small changes in the velocity in each of these three directions
+            Vector3d[] perturbationDirections = { vesselState.velocityVesselSurfaceUnit, vesselState.radialPlusSurface, vesselState.normalPlusSurface };
+
+            //Compute the effect burns in these directions would
+            //have on the landing position, where we approximate the landing position as the place
+            //the perturbed orbit would intersect the planet.
+            Vector3d[] deltas = new Vector3d[3];
+            for (int i = 0; i < 3; i++)
+            {
+                double perturbationDeltaV = 1; //warning: hard experience shows that setting this too low leads to bewildering bugs due to finite precision of Orbit functions
+                Orbit perturbedOrbit = orbit.PerturbedOrbit(vesselState.time, perturbationDeltaV * perturbationDirections[i]); //compute the perturbed orbit
+                double perturbedLandingTime;
+                if (perturbedOrbit.PeR < endRadius) perturbedLandingTime = perturbedOrbit.NextTimeOfRadius(vesselState.time, endRadius);
+                else perturbedLandingTime = perturbedOrbit.NextPeriapsisTime(vesselState.time);
+                Vector3d perturbedLandingPosition = perturbedOrbit.SwappedRelativePositionAtUT(perturbedLandingTime); //find where it hits the planet
+                Vector3d landingDelta = perturbedLandingPosition - orbitLandingPosition; //find the difference between that and the original orbit's intersection point
+                landingDelta = convertOrbitToActual * landingDelta; //rotate that difference vector so that we can now think of it as starting at the actual landing position
+                landingDelta = Vector3d.Exclude(actualLandingPosition, landingDelta); //project the difference vector onto the plane tangent to the actual landing position
+                deltas[i] = landingDelta / perturbationDeltaV; //normalize by the delta-V considered, so that deltas now has units of meters per (meter/second) [i.e., seconds]
+            }
+
+            //Now deltas stores the predicted offsets in landing position produced by each of the three perturbations. 
+            //We now figure out the offset we actually want
+
+            //First we compute the target landing position. We have to convert the latitude and longitude of the target
+            //into a position. We can't just get the current position of those coordinates, because the planet will
+            //rotate during the descent, so we have to account for that.
+            Vector3d desiredLandingPosition = mainBody.GetRelSurfacePosition(core.target.targetLatitude, core.target.targetLongitude, 0);
+            float bodyRotationAngleDuringDescent = (float)(360 * (prediction.endUT - vesselState.time) / mainBody.rotationPeriod);
+            Quaternion bodyRotationDuringFall = Quaternion.AngleAxis(bodyRotationAngleDuringDescent, mainBody.angularVelocity.normalized);
+            desiredLandingPosition = bodyRotationDuringFall * desiredLandingPosition;
+
+            Vector3d desiredDelta = desiredLandingPosition - actualLandingPosition;
+            desiredDelta = Vector3d.Exclude(actualLandingPosition, desiredDelta);
+
+            //Now desiredDelta gives the desired change in our actual landing position (projected onto a plane
+            //tangent to the actual landing position).
+
+            Vector3d downrangeDirection;
+            Vector3d downrangeDelta;
+            if (allowPrograde)
+            {
+                //Construct the linear combination of the prograde and radial+ perturbations 
+                //that produces the largest effect on the landing position. The Math.Sign is to
+                //detect and handle the case where radial+ burns actually bring the landing sign closer
+                //(e.g. when we are traveling close to straight up)
+                downrangeDirection = (deltas[0].magnitude * perturbationDirections[0]
+                    + Math.Sign(Vector3d.Dot(deltas[0], deltas[1])) * deltas[1].magnitude * perturbationDirections[1]).normalized;
+
+                downrangeDelta = Vector3d.Dot(downrangeDirection, perturbationDirections[0]) * deltas[0]
+                                 + Vector3d.Dot(downrangeDirection, perturbationDirections[1]) * deltas[1];
+            }
+            else
+            {
+                //If we aren't allowed to burn prograde, downrange component of the landing
+                //position has to be controlled by radial+/- burns:
+                downrangeDirection = perturbationDirections[1];
+                downrangeDelta = deltas[1];
+            }
+
+            //Now solve a 2x2 system of linear equations to determine the linear combination
+            //of perturbationDirection01 and normal+ that will give the desired offset in the
+            //predicted landing position.
+            Matrix2x2 A = new Matrix2x2(
+                downrangeDelta.sqrMagnitude, Vector3d.Dot(downrangeDelta, deltas[2]),
+                Vector3d.Dot(downrangeDelta, deltas[2]), deltas[2].sqrMagnitude
+            );
+
+            Vector2d b = new Vector2d(Vector3d.Dot(desiredDelta, downrangeDelta), Vector3d.Dot(desiredDelta, deltas[2]));
+
+            Vector2d coeffs = A.inverse() * b;
+
+            Vector3d courseCorrection = coeffs.x * downrangeDirection + coeffs.y * perturbationDirections[2];
+
+            return courseCorrection;
+        }
+
+        void DriveCourseCorrections(FlightCtrlState s)
+        {
+            // If the atomospheric drag is too large them we will be unlikely to be able to control our attitude. Move the the parachute control step
+            if (mainBody.DragAccel(vesselState.CoM, vesselState.velocityVesselOrbit, vesselState.massDrag / vesselState.mass).magnitude > 1)
+            {
+                if (ParachutesDeployable())
+                {
+                    ControlParachutes();
+                }
+            }
+
+            double currentError = Vector3d.Distance(core.target.GetPositionTargetPosition(), LandingSite);
+
+            if (currentError < 150)
+            {
+                core.thrust.targetThrottle = 0;
+                landStep = LandStep.COAST_TO_DECELERATION;
+                return;
+            }
+
+            Vector3d deltaV = ComputeCourseCorrection(true);
+
+            status = "Performing course correction of about " + deltaV.magnitude.ToString("F1") + " m/s";
+
+            core.attitude.attitudeTo(deltaV.normalized, AttitudeReference.INERTIAL, this);
+
+            if (core.attitude.attitudeAngleFromTarget() < 5)
+            {
+                core.thrust.targetThrottle = Mathf.Clamp01((float)(deltaV.magnitude / (2.0 * vesselState.maxThrustAccel)));
+            }
+            else
+            {
+                core.thrust.targetThrottle = 0;
+            }
+        }
+
+        void FixedUpdateCoastToDeceleration()
+        {
+            core.thrust.targetThrottle = 0;
+
+            // If the atmospheric drag is has started to act on the vessel then we are in a position to start considering when to deploy the parachutes.
+            if (mainBody.DragAccel(vesselState.CoM, vesselState.velocityVesselOrbit, vesselState.massDrag / vesselState.mass).magnitude > 0.10)
+            {
+                if(ParachutesDeployable() && !parachuteControlAbandoned)
+                {
+                    ControlParachutes();
+                }
+            }
+
+            double maxAllowedSpeed = MaxAllowedSpeed();
+            if (vesselState.speedSurface > 0.9 * maxAllowedSpeed)
+            {
+                core.warp.MinimumWarp();
+                landStep = LandStep.DECELERATING;
+                return;
+            }
+
+            double currentError = Vector3d.Distance(core.target.GetPositionTargetPosition(), LandingSite);
+            if (currentError > 600)
+            {
+                core.warp.MinimumWarp();
+                landStep = LandStep.COURSE_CORRECTIONS;
+                return;
+            }
+
+            // Sometimes (on bodies with a thick atmosphere) there is no need for a decleration burn. Check for this so that it is possible to transition into the final decent step.
+            if ((vesselState.altitudeASL < DecelerationEndAltitude() + 5) && UseAtmosphereToBrake())
+            {
+                landStep = LandStep.FINAL_DESCENT;
+                core.warp.MinimumWarp();
+                return;
+            }
+                        
+            if (core.attitude.attitudeAngleFromTarget() < 1) { warpReady = true; } // less warp start warp stop jumping
+            if (core.attitude.attitudeAngleFromTarget() > 5) { warpReady = false; } // hopefully
+
+            if (PredictionReady)
+            {
+                double decelerationStartTime = (prediction.trajectory.Any() ? prediction.trajectory.First().UT : vesselState.time);
+                Vector3d decelerationStartAttitude = -orbit.SwappedOrbitalVelocityAtUT(decelerationStartTime);
+                decelerationStartAttitude += mainBody.getRFrmVel(orbit.SwappedAbsolutePositionAtUT(decelerationStartTime));
+                decelerationStartAttitude = decelerationStartAttitude.normalized;
+                core.attitude.attitudeTo(decelerationStartAttitude, AttitudeReference.INERTIAL, this);
+            }
+
+            //Warp at a rate no higher than the rate that would have us impacting the ground 10 seconds from now:
+            if (warpReady && core.node.autowarp) core.warp.WarpRegularAtRate((float)(vesselState.altitudeASL / (10 * Math.Abs(vesselState.speedVertical))));
+            else core.warp.MinimumWarp();
+
+            status = "Coasting toward deceleration burn";
+        }
+
+        void FixedUpdateDecelerationBurn()
+        {
+            if (vesselState.altitudeASL < DecelerationEndAltitude() + 5)
+            {
+                if (UseAtmosphereToBrake()) landStep = LandStep.FINAL_DESCENT;
+                else landStep = LandStep.KILLING_HORIZONTAL_VELOCITY;
+                core.warp.MinimumWarp();
+                return;
+            }
+
+            double decelerationStartTime = (prediction.trajectory.Any() ? prediction.trajectory.First().UT : vesselState.time);
+            if (decelerationStartTime - vesselState.time > 5)
+            {
+                core.thrust.targetThrottle = 0;
+
+                status = "Warping to start of braking burn.";
+
+                //warp to deceleration start
+                Vector3d decelerationStartAttitude = -orbit.SwappedOrbitalVelocityAtUT(decelerationStartTime);
+                decelerationStartAttitude += mainBody.getRFrmVel(orbit.SwappedAbsolutePositionAtUT(decelerationStartTime));
+                decelerationStartAttitude = decelerationStartAttitude.normalized;
+                core.attitude.attitudeTo(decelerationStartAttitude, AttitudeReference.INERTIAL, this);
+                bool warpReady = core.attitude.attitudeAngleFromTarget() < 5;
+
+                if (warpReady && core.node.autowarp) core.warp.WarpToUT(decelerationStartTime - 5);
+                else if (!MuUtils.PhysicsRunning()) core.warp.MinimumWarp();
+                return;
+            }
+
+            Vector3d desiredThrustVector = -vesselState.velocityVesselSurfaceUnit;
+
+            Vector3d courseCorrection = ComputeCourseCorrection(false);
+            double correctionAngle = courseCorrection.magnitude / (2.0 * vesselState.limitedMaxThrustAccel);
+            correctionAngle = Math.Min(0.1, correctionAngle);
+            desiredThrustVector = (desiredThrustVector + correctionAngle * courseCorrection.normalized).normalized;
+
+            if (Vector3d.Dot(vesselState.velocityVesselSurface, vesselState.up) > 0
+                     || Vector3d.Dot(vesselState.forward, desiredThrustVector) < 0.75)
+            {
+                core.thrust.targetThrottle = 0;
+                status = "Braking";
+            }
+            else
+            {
+                double controlledSpeed = vesselState.speedSurface * Math.Sign(Vector3d.Dot(vesselState.velocityVesselSurface, vesselState.up)); //positive if we are ascending, negative if descending
+                double desiredSpeed = -MaxAllowedSpeed();
+                double desiredSpeedAfterDt = -MaxAllowedSpeedAfterDt(vesselState.deltaT);
+                double minAccel = -vesselState.localg * Math.Abs(Vector3d.Dot(vesselState.velocityVesselSurfaceUnit, vesselState.up));
+                double maxAccel = vesselState.maxThrustAccel * Vector3d.Dot(vesselState.forward, -vesselState.velocityVesselSurfaceUnit) - vesselState.localg * Math.Abs(Vector3d.Dot(vesselState.velocityVesselSurfaceUnit, vesselState.up));
+                double speedCorrectionTimeConstant = 0.3;
+                double speedError = desiredSpeed - controlledSpeed;
+                double desiredAccel = speedError / speedCorrectionTimeConstant + (desiredSpeedAfterDt - desiredSpeed) / vesselState.deltaT;
+                if (maxAccel - minAccel > 0) core.thrust.targetThrottle = Mathf.Clamp((float)((desiredAccel - minAccel) / (maxAccel - minAccel)), 0.0F, 1.0F);
+                else core.thrust.targetThrottle = 0;
+                status = "Braking: target speed = " + Math.Abs(desiredSpeed).ToString("F1") + " m/s";
+            }
+
+            core.attitude.attitudeTo(desiredThrustVector, AttitudeReference.INERTIAL, this);
+        }
+
+        public void DriveKillHorizontalVelocity(FlightCtrlState s)
+        {
+            Vector3d horizontalPointingDirection = Vector3d.Exclude(vesselState.up, vesselState.forward).normalized;
+            if (Vector3d.Dot(horizontalPointingDirection, vesselState.velocityVesselSurface) > 0)
+            {
+                core.thrust.targetThrottle = 0;
+                core.attitude.attitudeTo(Vector3.up, AttitudeReference.SURFACE_NORTH, this);
+                landStep = LandStep.FINAL_DESCENT;
+                return;
+            }
+
+            //control thrust to control vertical speed:
+            double desiredSpeed = 0; //hover until horizontal velocity is killed
+            double controlledSpeed = Vector3d.Dot(vesselState.velocityVesselSurface, vesselState.up);
+            double speedError = desiredSpeed - controlledSpeed;
+            double speedCorrectionTimeConstant = 1.0;
+            double desiredAccel = speedError / speedCorrectionTimeConstant;
+            double minAccel = -vesselState.localg;
+            double maxAccel = -vesselState.localg + Vector3d.Dot(vesselState.forward, vesselState.up) * vesselState.maxThrustAccel;
+            if (maxAccel - minAccel > 0)
+            {
+                core.thrust.targetThrottle = Mathf.Clamp((float)((desiredAccel - minAccel) / (maxAccel - minAccel)), 0.0F, 1.0F);
+            }
+            else
+            {
+                core.thrust.targetThrottle = 0;
+            }
+
+            //angle up and slightly away from vertical:
+            Vector3d desiredThrustVector = (vesselState.up + 0.2 * horizontalPointingDirection).normalized;
+
+            core.attitude.attitudeTo(desiredThrustVector, AttitudeReference.INERTIAL, this);
+
+            status = "Killing horizontal velocity before final descent";
+        }
+
+        public void DriveUntargetedLanding(FlightCtrlState s)
+        {
+            if (vessel.LandedOrSplashed)
+            {
+                core.thrust.ThrustOff();
+                core.thrust.users.Remove(this);
+                StopLanding();
+                return;
+            }
+
+            double minalt = Math.Min(vesselState.altitudeBottom, Math.Min(vesselState.altitudeASL, vesselState.altitudeTrue));
+
+            if ( deployGears && !deployedGears && (minalt < 1000)) DeployLandingGears();
+
+            if (vesselState.limitedMaxThrustAccel < vesselState.gravityForce.magnitude)
+            {
+                //if we have TWR < 1, just try as hard as we can to decelerate:
+                //(we need this special case because otherwise the calculations spit out NaN's)
+                core.thrust.tmode = MechJebModuleThrustController.TMode.KEEP_VERTICAL;
+                core.thrust.trans_kill_h = true;
+                core.thrust.trans_spd_act = 0;
+            }
+            else if (minalt > 200)
+            {
+                if ((vesselState.velocityVesselSurface.magnitude > 5) && (Vector3d.Angle(vesselState.velocityVesselSurface, vesselState.up) < 80))
+                {
+                    //if we have positive vertical velocity, point up and don't thrust:
+                    core.attitude.attitudeTo(Vector3d.up, AttitudeReference.SURFACE_NORTH, null);
+                    core.thrust.tmode = MechJebModuleThrustController.TMode.DIRECT;
+                    core.thrust.trans_spd_act = 0;
+                }
+                else if ((vesselState.velocityVesselSurface.magnitude > 5) && (Vector3d.Angle(vesselState.forward, -vesselState.velocityVesselSurface) > 45))
+                {
+                    //if we're not facing approximately retrograde, turn to point retrograde and don't thrust:
+                    core.attitude.attitudeTo(Vector3d.back, AttitudeReference.SURFACE_VELOCITY, null);
+                    core.thrust.tmode = MechJebModuleThrustController.TMode.DIRECT;
+                    core.thrust.trans_spd_act = 0;
+                }
+                else
+                {
+                    //if we're above 200m, point retrograde and control surface velocity:
+                    core.attitude.attitudeTo(Vector3d.back, AttitudeReference.SURFACE_VELOCITY, null);
+                    
+                    core.thrust.tmode = MechJebModuleThrustController.TMode.KEEP_SURFACE;
+                    
+                    //core.thrust.trans_spd_act = (float)Math.Sqrt((vesselState.maxThrustAccel - vesselState.gravityForce.magnitude) * 2 * minalt) * 0.90F;
+                    Vector3d estimatedLandingPosition = vesselState.CoM + vesselState.velocityVesselSurface.sqrMagnitude / (2 * vesselState.limitedMaxThrustAccel) * vesselState.velocityVesselSurfaceUnit;
+                    double terrainRadius = mainBody.Radius + mainBody.TerrainAltitude(estimatedLandingPosition);
+                    IDescentSpeedPolicy aggressivePolicy = new GravityTurnDescentSpeedPolicy(terrainRadius, mainBody.GeeASL * 9.81, vesselState.limitedMaxThrustAccel);
+                    core.thrust.trans_spd_act = (float)(aggressivePolicy.MaxAllowedSpeed(vesselState.CoM - mainBody.position, vesselState.velocityVesselSurface));
+                }
+            }
+            else
+            {
+                //last 200 meters:
+                core.thrust.trans_spd_act = -Mathf.Lerp(0, (float)Math.Sqrt((vesselState.limitedMaxThrustAccel - vesselState.localg) * 2 * 200) * 0.90F, (float)minalt / 200);
+
+                //take into account desired landing speed:
+                core.thrust.trans_spd_act = (float)Math.Min(-touchdownSpeed, core.thrust.trans_spd_act);
+
+//                core.thrust.tmode = MechJebModuleThrustController.TMode.KEEP_VERTICAL;
+//                core.thrust.trans_kill_h = true;
+                
+//                if (Math.Abs(Vector3d.Angle(-vesselState.velocityVesselSurface, vesselState.up)) < 10)
+                if (vesselState.speedSurfaceHorizontal < 5)
+                {
+                    //if we're falling more or less straight down, control vertical speed and 
+                    //kill horizontal velocity
+                    core.thrust.tmode = MechJebModuleThrustController.TMode.KEEP_VERTICAL;
+                    core.thrust.trans_kill_h = true;
+                }
+                else
+                {
+                    //if we're falling at a significant angle from vertical, our vertical speed might be
+                    //quite small but we might still need to decelerate. Control the total speed instead
+                    //by thrusting directly retrograde
+                    core.attitude.attitudeTo(Vector3d.back, AttitudeReference.SURFACE_VELOCITY, null);
+                    core.thrust.tmode = MechJebModuleThrustController.TMode.KEEP_SURFACE;
+                    core.thrust.trans_spd_act *= -1;
+                }
+            }
+
+            status = "Final descent: " + vesselState.altitudeBottom.ToString("F0") + "m above terrain";
+        }
+
+        public void ControlParachutes()
+        {
+            // Firstly - do we have a parchute plan? If not then we had better get one quick!
+            if (null == parachutePlan)
+            {
+                parachutePlan = new ParachutePlan(this);
+            }
+
+            // Are there any deployable parachutes? If not then there is no point in us being here. Lets switch to cruising to the deceleration burn instead.
+            if (!ParachutesDeployable())
+            {
+                predictor.runErrorSimulations = false;
+                parachutePlan.ClearData();
+                return;
+            }
+            else
+            {
+                predictor.runErrorSimulations = true;
+            }
+
+            // Is there an error prediction available? If so add that into the mix
+            if (this.ErrorPredictionReady)
+            {
+                if (parachutePlan.AddResult(errorPrediction))
+                {
+                    // The parachute plan has told us to give up. Clear the data and start again
+                    parachutePlan.ClearData();
+                    return;
+                }
+            }
+
+            // Has the Landing prediction been updated? If so then we can use the result to refine our parachute plan.
+            if (this.PredictionReady)
+            {
+                if (parachutePlan.AddResult(prediction))
+                {
+                    // The parachute plan has told us to give up. Clear the data and start again
+                    parachutePlan.ClearData();
+                    return;
+                }
+            }
+
+            // Update the status to make it look like something interesting is going on under the covers!
+            status = "Targeting by timing parachute deployment. Multipler:" + parachutePlan.GetMultiplier().ToString("F4");
+        }
+
+        void DeployParachutes()
+        {
+            if (vesselState.mainBody.atmosphere && deployChutes)
+                foreach (ModuleParachute p in vesselState.parachutes)
+                {
+
+                    {
+                        p.DeployAction(null);
+                    }
+                }
+            }
+
+        void DeployLandingGears()
+        {
+            //new-style landing legs are activated by an event:
+            //vessel.rootPart.SendEvent("LowerLeg");
+
+            //old-style landings legs are activated on part activation:
+            foreach (Part p in vessel.parts)
+            {
+                if (p.HasModule<ModuleLandingLeg>()) 
+                    if ( p.inverseStage >= limitGearsStage )
+                        foreach (ModuleLandingLeg l in p.FindModulesImplementing<ModuleLandingLeg>())
+                            l.LowerLeg();
+
+                if (p is LandingLeg)
+                {
+                    LandingLeg l = (LandingLeg)p;
+                    if (l.legState == LandingLeg.LegStates.RETRACTED)
+                    {
+                        l.DeployOnActivate = true;
+                        l.force_activate();
+                    }
+                }
+            }
+            deployedGears = true;
+        }
+
+        IDescentSpeedPolicy PickDescentSpeedPolicy()
+        {
+            if (UseAtmosphereToBrake())
+            {
+                return new CoastDescentSpeedPolicy(mainBody.Radius + DecelerationEndAltitude());
+            }
+
+            return new SafeDescentSpeedPolicy(mainBody.Radius + DecelerationEndAltitude(), mainBody.GeeASL * 9.81, vesselState.limitedMaxThrustAccel);
+        }
+
+        double DecelerationEndAltitude()
+        {
+            if (UseAtmosphereToBrake())
+            {
+                // if the atmosphere is thick, deceleration (meaning freefall through the atmosphere)
+                // should end a safe height above the landing site in order to allow braking from terminal velocity
+
+                double landingSiteDragLength = mainBody.DragLength(LandingAltitude, (vesselState.massDrag + ParachuteAddedDragMass()) / vesselState.mass);
+
+                return 2 * landingSiteDragLength + LandingAltitude;
+            }
+            else
+            {
+                //if the atmosphere is thin, the deceleration burn should end
+                //500 meters above the landing site to allow for a controlled final descent
+                return 500 + LandingAltitude;
+            }
+        }
+
+        //On planets with thick enough atmospheres, we shouldn't do a deceleration burn. Rather,
+        //we should let the atmosphere decelerate us and only burn during the final descent to
+        //ensure a safe touchdown speed. How do we tell if the atmosphere is thick enough? We check
+        //to see if there is an altitude within the atmosphere for which the characteristic distance
+        //over which drag slows the ship is smaller than the altitude above the terrain. If so, we can
+        //expect to get slowed to near terminal velocity before impacting the ground. 
+
+        public bool UseAtmosphereToBrake()
+        {
+            //The air density goes like exp(-h/(scale height)), so the drag length goes like exp(+h/(scale height)).
+            //Some math shows that if (scale height) > e * (surface drag length) then 
+            //there is an altitude at which (altitude) > (drag length at that altitude).
+
+            double seaLevelDragLength = mainBody.DragLength(0, (vesselState.massDrag + ParachuteAddedDragMass()) / vesselState.mass);
+            return (1000 * mainBody.atmosphereScaleHeight > 2.71828 * seaLevelDragLength);
+        }
+
+        // This is not the exact number, but it's good enough for our use
+        public double ParachuteAddedDragMass()
+        {
+            double addedDragMass = 0;
+            if (vesselState.mainBody.atmosphere && deployChutes)
+            {
+                foreach (ModuleParachute p in vesselState.parachutes)
+                {
+                    if (p.part.inverseStage >= limitChutesStage)
+                        switch (p.deploymentState)
+                        {
+                            case ModuleParachute.deploymentStates.STOWED:
+                            case ModuleParachute.deploymentStates.ACTIVE:
+                                addedDragMass += p.part.mass * p.fullyDeployedDrag - p.part.mass * p.stowedDrag;
+                                break;
+                            case ModuleParachute.deploymentStates.SEMIDEPLOYED:
+                                addedDragMass += p.part.mass * p.fullyDeployedDrag - p.part.mass * p.semiDeployedDrag;
+                                break;
+                        }
+
+                }
+            }
+            return addedDragMass;
+        }
+
+
+
+
+
+
+        bool UseLowDeorbitStrategy()
+        {
+            if (mainBody.atmosphere) return false;
+
+            double periapsisSpeed = orbit.SwappedOrbitalVelocityAtUT(orbit.NextPeriapsisTime(vesselState.time)).magnitude;
+            double stoppingDistance = Math.Pow(periapsisSpeed, 2) / (2 * vesselState.limitedMaxThrustAccel);
+
+            return orbit.PeA < 2 * stoppingDistance + mainBody.Radius / 4;
+        }
+
+        double MaxAllowedSpeed()
+        {
+            return descentSpeedPolicy.MaxAllowedSpeed(vesselState.CoM - mainBody.position, vesselState.velocityVesselSurface);
+        }
+
+        double MaxAllowedSpeedAfterDt(double dt)
+        {
+            return descentSpeedPolicy.MaxAllowedSpeed(vesselState.CoM + vesselState.velocityVesselOrbit * dt - mainBody.position,
+                vesselState.velocityVesselSurface + dt * vesselState.gravityForce);
+        }
+
+        public override void OnStart(PartModule.StartState state)
+        {
+            predictor = core.GetComputerModule<MechJebModuleLandingPredictions>();
+        }
+
+        public MechJebModuleLandingAutopilot(MechJebCore core) : base(core) { }
+    }
+
+    //A descent speed policy that gives the max safe speed if our entire velocity were straight down
+    class SafeDescentSpeedPolicy : IDescentSpeedPolicy
+    {
+        double terrainRadius;
+        double g;
+        double thrust;
+
+        public SafeDescentSpeedPolicy(double terrainRadius, double g, double thrust)
+        {
+            this.terrainRadius = terrainRadius;
+            this.g = g;
+            this.thrust = thrust;
+        }
+
+        public double MaxAllowedSpeed(Vector3d pos, Vector3d vel)
+        {
+            double altitude = pos.magnitude - terrainRadius;
+            return 0.9 * Math.Sqrt(2 * (thrust - g) * altitude);
+        }
+    }
+
+    class CoastDescentSpeedPolicy : IDescentSpeedPolicy
+    {
+        double endCoastRadius;
+        public CoastDescentSpeedPolicy(double endCoastRadius)
+        {
+            this.endCoastRadius = endCoastRadius;
+        }
+
+        public double MaxAllowedSpeed(Vector3d pos, Vector3d vel)
+        {
+            if (pos.magnitude > endCoastRadius) return double.MaxValue;
+            else return 0;
+        }
+    }
+
+    class GravityTurnDescentSpeedPolicy : IDescentSpeedPolicy
+    {
+        double terrainRadius;
+        double g;
+        double thrust;
+
+        public GravityTurnDescentSpeedPolicy(double terrainRadius, double g, double thrust)
+        {
+            this.terrainRadius = terrainRadius;
+            this.g = g;
+            this.thrust = thrust;
+        }
+
+        public double MaxAllowedSpeed(Vector3d pos, Vector3d vel)
+        {
+            //do a binary search for the max speed that avoids death
+            double maxFallDistance = pos.magnitude - terrainRadius;
+
+            double lowerBound = 0;
+            double upperBound = 1.1 * vel.magnitude;
+
+            while (upperBound - lowerBound > 0.1)
+            {
+                double test = (upperBound + lowerBound) / 2;
+                if (GravityTurnFallDistance(pos, test * vel.normalized) < maxFallDistance) lowerBound = test;
+                else upperBound = test;
+            }
+            return 0.95 * ((upperBound + lowerBound) / 2);
+        }
+
+        public double GravityTurnFallDistance(Vector3d x, Vector3d v)
+        {
+            double startRadius = x.magnitude;
+
+            int steps = 10;
+            for (int i = 0; i < steps; i++)
+            {
+                Vector3d gVec = -g * x.normalized;
+                Vector3d thrustVec = -thrust * v.normalized;
+                double dt = (1.0 / (steps - i)) * (v.magnitude / thrust);
+                Vector3d newV = v + dt * (thrustVec + gVec);
+                x += dt * (v + newV) / 2;
+                v = newV;
+            }
+
+            double endRadius = x.magnitude;
+
+            endRadius -= v.sqrMagnitude / (2 * (thrust - g));
+
+            return startRadius - endRadius;
+        }
+    }
+        }